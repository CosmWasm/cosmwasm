# CHANGELOG

<<<<<<< HEAD
## 0.13.0 (unreleased)

**all**

- Drop support for Rust versions lower than 1.47.0.

**cosmwasm-std**

- Extend binary to array support to 64 bytes.
- Remove `cosmwasm_std::testing::MockApi::new`. Use `MockApi::default` instead.

**cosmwasm-vm**

- Export method `cosmwasm_vm::Cache::stats` and response type `Stats`.
- Remove `cosmwasm_vm::testing::MockApi::new`. Use `MockApi::default` instead.
=======
## 0.12.2 (2020-12-14)

**cosmwasm-std**

- `StdError` now implements `PartialEq` (ignoring backtrace if any). This allows
  simpler `assert_eq!()` when testing error conditions (rather than match
  statements as now).
>>>>>>> a50db2d3

## 0.12.1 (2020-12-09)

**cosmwasm-std**

- Deprecate `InitResult`, `HandleResult`, `MigrateResult` and `QueryResult` in
  order to make error type explicit an encourage migration to custom errors.
- Implement `Deref` for `QuerierWrapper`, such that `QuerierWrapper` behaves
  like a smart pointer to `Querier` allowing you to access `Querier` methods
  directly.

## 0.12.0 (2020-11-19)

**cosmwasm-std**

- Remove the previously deprecated `StdError::Unauthorized`. Contract specific
  errors should be implemented using custom error types now (see
  [migration guide](./MIGRATING.md) 0.10 -> 0.11).
- Use dependency `thiserror` instead of `snafu` to implement `StdError`. Along
  with this change, the `backtraces` feature now requires Rust nightly.
- Rename `StdError::ParseErr::source` to `StdError::ParseErr::source_type` and
  `StdError::SerializeErr::target` to `StdError::SerializeErr::target_type` to
  work around speacial treatment of the field name `source` in thiserror.
- Rename `Extern` to `Deps` to unify naming.
- Simplify ownership of calling `handle`, etc. with `Deps` and `DepsMut` struct
  that just contains references (`DepsMut` has `&mut Storage` otherwise the
  same)
- Remove unused `Deps::change_querier`. If you need this or similar
  functionality, create a new struct with the right querier.
- Remove `ReadonlyStorage`. You can just use `Storage` everywhere. And use
  `&Storage` to provide readonly access. This was only needed to let
  `PrefixedStorage`/`ReadonlyPrefixedStorage` implement the common interface,
  which is something we don't need.

**cosmwasm-storage**

- `PrefixedStorage`/`ReadonlyPrefixedStorage` do not implement the
  `Storage`/`ReadonlyStorage` traits anymore. If you need nested prefixes, you
  need to construct them directly via `PrefixedStorage::multilevel` and
  `ReadonlyPrefixedStorage::multilevel`.
- Remove unused `TypedStorage`. If you need this or similar functionality, you
  probably want to use `Bucket` or `Singleton`. If you really need it, please
  copy the v0.11 code into your project.
- Remove `StorageTransaction` along with `transactional` and `RepLog`. This has
  not been used actively for contract development and is now maintained in a
  contract testing framework.

**cosmwasm-vm**

- Remove `Storage::range` and `StorageIterator`. The storage implementation is
  now responsible for maintaining iterators internally and make them accessible
  via the new `Storage::scan` and `Storage::next` methods.
- Add `FfiError::IteratorDoesNotExist`. Looking at this, `FfiError` should
  probably be renamed to something that includes before, on and behind the FFI
  boundary to Go.
- `MockStorage` now implementes the new `Storage` trait and has an additional
  `MockStorage::all` for getting all elements of an iterator in tests.
- Remove unused `Extern::change_querier`. If you need this or similar
  functionality, create a new struct with the right querier.
- Let `Instance::from_code` and `CosmCache::get_instance` take options as an
  `InstanceOptions` struct. This contains `gas_limit` and `print_debug` for now
  and can easily be extended. `cosmwasm_vm::testing::mock_instance_options` can
  be used for creating such a struct in integration tests.
- Make `FileSystemCache` crate internal. This should be used via `CosmCache`.
- Fix return type of `FileSystemCache::load` to `VmResult<Option<Module>>` in
  order to differentiate missing files from errors.
- Add in-memory caching for recently used Wasm modules.
- Rename `CosmCache` to just `cosmwasm_vm::Cache` and add `CacheOptions` to
  configure it.
- Rename `Extern` to `Backend`.
- Rename `mock_dependencies` to `mock_backend` and
  `mock_dependencies_with_balances` to `mock_backend_with_balances`.
- Rename `FfiError`/`FfiResult` to `BackendError`/`BackendResult` and adapt
  `VmError` accordingly.

## 0.11.2 (2020-10-26)

**cosmwasm-std**

- Implement `From<std::str::Utf8Error>` and `From<std::string::FromUtf8Error>`
  for `StdError`.
- Generalize denom argument from `&str` to `S: Into<String>` in `coin`, `coins`
  and `Coin::new`.
- Implement `PartialEq` between `Binary` and `Vec<u8>`/`&[u8]`.
- Add missing `PartialEq` implementations between `HumanAddr` and `str`/`&str`.
- Add `Binary::to_array`, which allows you to copy binary content into a
  fixed-length `u8` array. This is espeically useful for creating integers from
  binary data.

## 0.11.1 (2020-10-12)

**cosmwasm-std**

- Implement `Hash` and `Eq` for `Binary` to allow using `Binary` in `HashSet`
  and `HashMap`.
- Implement `Hash` and `Eq` for `CanonicalAddr` to allow using `CanonicalAddr`
  in `HashSet` and `HashMap`.
- Implement `Add`, `AddAssign` and `Sub` with references on the right hand side
  for `Uint128`.
- Implement `Sum<Uint128>` and `Sum<&'a Uint128>` for `Uint128`.

## 0.11.0 (2020-10-08)

**all**

- Drop support for Rust versions lower than 1.45.2.
- The serialization of the result from `init`/`migrate`/`handle`/`query` changed
  in an incompatible way. See the new `ContractResult` and `SystemResult` types
  and their documentation.
- Pass `Env` into `query` as well. As this doesn't have `MessageInfo`, we
  removed `MessageInfo` from `Env` and pass that as a separate argument to
  `init`, `handle`, and `query`. See the example
  [type definitions in the README](README.md#implementing-the-smart-contract) to
  see how to update your contract exports (just add one extra arg each).

**cosmwasm-std**

- Add `time_nanos` to `BlockInfo` allowing access to high precision block times.
- Change `FullDelegation::accumulated_rewards` from `Coin` to `Vec<Coin>`.
- Rename `InitResponse::log`, `MigrateResponse::log` and `HandleResponse::log`
  to `InitResponse::attributes`, `MigrateResponse::attributes` and
  `HandleResponse::attributes`.
- Rename `LogAttribute` to `Attribute`.
- Rename `log` to `attr`.
- Rename `Context::add_log` to `Context::add_attribute`.
- Add `Api::debug` for emitting debug messages during development.
- Fix error type for response parsing errors in `ExternalQuerier::raw_query`.
  This was `Ok(Err(StdError::ParseErr))` instead of
  `Err(SystemError::InvalidResponse)`, implying an error created in the target
  contract.
- Deprecate `StdError::Unauthorized` and `StdError::unauthorized` in favour of
  custom errors. From now on `StdError` should only be created by the standard
  library and should only contain cases the standard library needs.
- Let `impl Display for CanonicalAddr` use upper case hex instead of base64.
  This also affects `CanonicalAddr::to_string`.
- Create trait `CustomQuery` for the generic argument in
  `QueryRequest<C: CustomQuery>`. This allows us to provide
  `impl<C: CustomQuery> From<C> for QueryRequest<C>` for any custom query.
- Implement `From<Binary> for Vec<u8>`.
- Implement `From<CanonicalAddr> for Vec<u8>`.
- Add `Binary::into_vec` and `CanonicalAddr::into_vec`.
- The `canonical_length` argument was removed from `mock_dependencies`,
  `mock_dependencies_with_balances`. In the now deprecated `MockApi::new`, the
  argument is unused. Contracts should not need to set this value and usually
  should not make assumptions about the value.
- The canonical address encoding in `MockApi::canonical_address` and
  `MockApi::human_address` was changed to an unpredicatable represenation of
  non-standard length that aims to destroy most of the input structure.

**cosmwasm-storage**

- Change order of arguments such that `storage` is always first followed by
  namespace in `Bucket::new`, `Bucket::multilevel`, `ReadonlyBucket::new`,
  `ReadonlyBucket::multilevel`, `bucket` and `bucket_read`.
- Change order of arguments such that `storage` is always first followed by
  namespace in `PrefixedStorage::new`, `PrefixedStorage::multilevel`,
  `ReadonlyPrefixedStorage::new`, `ReadonlyPrefixedStorage::multilevel`,
  `prefixed` and `prefixed_read`.

**cosmwasm-vm**

- `CosmCache::new`, `Instance::from_code` and `Instance::from_module` now take
  an additional argument to enable/disable printing debug logs from contracts.
- Bump required export `cosmwasm_vm_version_3` to `cosmwasm_vm_version_4`.
- The `canonical_length` argument was removed from `mock_dependencies`,
  `mock_dependencies_with_balances` and `MockApi::new_failing`. In the now
  deprecated `MockApi::new`, the argument is unused. Contracts should not need
  to set this value and usually should not make assumptions about the value.
- The canonical address encoding in `MockApi::canonical_address` and
  `MockApi::human_address` was changed to an unpredicatable represenation of
  non-standard length that aims to destroy most of the input structure.

## 0.10.1 (2020-08-25)

**cosmwasm-std**

- Fix bug where `ExternalStorage.range()` would cause VM error if either lower
  or upper bound was set
  ([#508](https://github.com/CosmWasm/cosmwasm/issues/508))

## 0.10.0 (2020-07-30)

**all**

- Drop support for Rust versions lower than 1.44.1.

**cosmwasm-std**

- Remove error helpers `generic_err`, `invalid_base64`, `invalid_utf8`,
  `not_found`, `parse_err`, `serialize_err`, `underflow`, `unauthorized` in
  favour of `StdError::generic_err` and friends.
- Implement `From<&[u8; $N]> for Binary` and `From<[u8; $N]> for Binary` for all
  `$N <= 32`.
- Add `Context` object that can be used to build Init/Handle/Migrate response
  via `add_log`, `add_message`, `set_data` and then convert to the proper type
  via `into` or `try_into`. Option to simplify response construction.
- Env uses `HumanAddr` for `message.sender` and `contract_address`
- Remove `Api` argument from `mock_env`
- Implement `From<&[u8]>` and `From<Vec<u8>>` for `CanonicalAddr`

**cosmwasm-vm**

- Remove unused cache size argument from `CosmCache`.
- `set_gas_limit` now panics if the given gas limit exceeds the max. supported
  value.
- Increase the max. supported value for gas limit from 10_000_000_000 to
  0x7FFFFFFFFFFFFFFF.
- Add checks to `get_region` for failing early when the contract sends a Region
  pointer to the VM that is not backed by a plausible Region. This helps
  development of standard libraries.
- Create dedicated `RegionValidationError` and `RegionValidationResult`.
- `Api::human_address` and `Api::canonical_address` now return a pair of return
  data and gas usage.
- Remove `NextItem` in favour of a more advanced `FfiResult<T>`, which is used
  to store the return result and the gas information consistently across all
  APIs. `FfiResult<T>` was changed to `(Result<T, FfiError>, GasInfo)`.
- Create error type `FfiError::InvalidUtf8` for the cases where the backend
  sends invalid UTF-8 in places that expect strings.
- Remove `FfiError::Other` in favour of `FfiError::UserErr` and
  `FfiError::Unknown`.
- The `canonicalize_address` and `humanize_address` imports now report user
  errors to the contract.
- Bump `cosmwasm_vm_version_2` to `cosmwasm_vm_version_3`.
- `Querier::raw_query` and `QuerierResult` were removed in favour of the new
  `Querier::query_raw`, which includes a gas limit parameter for the query.

## 0.9.4 (2020-07-16)

**cosmwasm-vm**

- Add `Instance::create_gas_report` returning a gas report including the
  original limit, the remaining gas and the internally/externally used gas.

## 0.9.3 (2020-07-08)

**cosmwasm-storage**

- Add `.remove()` method to `Bucket` and `Singleton`.

## 0.9.2 (2020-06-29)

- Downgrade wasmer to 0.17.0.

## 0.9.1 (2020-06-25)

**cosmwasm-std**

- Replace type `Never` with `Empty` because enums with no cases cannot be
  expressed in valid JSON Schema.

## 0.9.0 (2020-06-25)

Note: this version contains an API bug and should not be used (see
https://github.com/CosmWasm/cosmwasm/issues/451).

**all**

- Upgrade wasmer to 0.17.1.
- Drop support for Rust versions lower than 1.43.1

**cosmwasm-std**

- `ReadonlyStorage::get` and all its implementations now return
  `Option<Vec<u8>>`.
- `ReadonlyStorage::range` and all its implementations now always succeed and
  return an iterator instead of a result. This is now an iterator over
  `Option<KV>` instead of `Option<StdResult<KV>>`.
- `Storage::{set, remove}` and all their implementations no longer have a return
  value. Previously they returned `StdResult<()>`.
- Trait `Querier` is not `Clone` and `Send` anymore.
- `consume_region` panics on null pointers and returns `Vec<u8>` instead of
  `StdResult<Vec<u8>>`.
- Added contract migration mechanism. Contracts can now optionally export a
  `migrate` function with the following definition:
  ```rust
  extern "C" fn migrate(env_ptr: u32, msg_ptr: u32) -> u32;
  ```
- InitResponse no longer has a data field. We always return the contract address
  in the data field in the blockchain and don't allow you to override. `handle`
  can still make use of the field.
- Rename `MockQuerier::with_staking` to `MockQuerier::update_staking` to match
  `::update_balance`.
- The obsolete `StdError::NullPointer` and `null_pointer` were removed.
- Error creator functions are now in type itself, e.g.
  `StdError::invalid_base64` instead of `invalid_base64`. The free functions are
  deprecated and will be removed before 1.0.

**cosmwasm-storage**

- Remove `transactional_deps`. Use `transactional` that just provides a
  transactional storage instead.
- `get_with_prefix` returns `Option<Vec<u8>>` instead of
  `StdResult<Option<Vec<u8>>>`.
- `set_with_prefix` and `remove_with_prefix` return nothing instead of
  `StdResult<()>`.
- `RepLog::commit` no longer returns any value (always succeeds).
- `Op::apply` no longer returns any value (always succeeds).

**cosmwasm-vm**

- The export `allocate` must not return 0 as a valid address. The contract is
  responsible for avoiding this offset in the linear memory.
- The import `db_read` now allocates memory for the return value as part of the
  call and returns a pointer to the value as `u32`. The return value 0 means
  _key does not exist_.
- The import `db_next` now allocates a memory region for the return key and
  value as part of the call and returns a pointer to the region as `u32`. The
  data in the region is stored in the format `value || key || keylen`. As
  before, an empty key means _no more value_.
- Remove `Instance::get_gas` in favour of `Instance::get_gas_left`.
- All calls from the VM layer to the chain layer also return the amount of gas
  used on success. (This is represented by replacing the return value with
  `(value, used_gas)`). Gas usage across the system is then tracked in the VM
  layer, which allows us to halt the contract during an import, as soon as we
  can prove that we used all allocated gas.
- Remove instance caching, which is disabled since 0.8.1 as it is not stable.
  Remove `CosmCache::store_instance`; you can not call `Instance::recylce`
  directly to get back the external dependencies.
- Rename `MockQuerier::with_staking` to `MockQuerier::update_staking` to match
  `::update_balance`.
- Instead of panicking, `read_region`/`write_region`/`get_region`/`set_region`
  now return a new `CommunicationError::DerefErr` when dereferencing a pointer
  provided by the contract fails.
- `FfiError::set_message` was removed because errors should be immutable. Use
  `FfiError::other` to create an error with the desired error message.
- The import implementation of `db_scan` now errors instead of returning an
  error code for an invalid order value. The return type was changed to `u32`.
- Remove `StorageIteratorItem` in favour of the new types `StorageIterator` and
  `NextItem`. `StorageIterator` is a custom iterator type that does not
  implement Rust's `Iterator` trait, allowing it to communicate the used gas
  value of the last `next` call to the VM.
- Don't report any `VmError` back to the contract in `canonicalize_address` and
  `humanize_address`. Only invalid inputs should be reported.
- Move error cases `VmError::RegionLengthTooBig` and `VmError::RegionTooSmall`
  into `CommunicationError`.
- In the `canonicalize_address` inplementation, invalid UTF-8 inputs now result
  in `CommunicationError::InvalidUtf8`, which is not reported back to the
  contract. A standard library should ensure this never happens by correctly
  encoding string input values.
- Merge trait `ReadonlyStorage` into `Storage`.
- The imports `canonicalize_address` and `humanize_address` now return a memory
  address to an error `Region`. If this address is 0, the call succeeded.
- Bump `cosmwasm_vm_version_1` to `cosmwasm_vm_version_2`.

## 0.8.1 (2020-06-08)

**cosmwasm-std**

- The arguments of `log` changed from `&str` to `ToString`, allowing to pass
  various types like `String`, `HumanAddr`, `Uint128` or primitive integers
  directly.
- Add `From<Vec<u8>>` and `Into<Vec<u8>>` implementations for `Binary` for
  zero-copy conversions.

**cosmwasm-vm**

- Deprecated `Instance::get_gas` in favour of `Instance::get_gas_left`. The old
  method will remain available for a while but will issue a deprecation warning
  when used.
- Disable instance caching by treating every cache size as 0. Instance caching
  is not safe as the same Wasm memory is reused across multiple executions.
- The storage of an `Instance` can now be set into readonly mode, which is
  checked by the writing storage imports `db_write` and `db_remove`. Read-only
  mode is off by default for backwards compatibility. `call_query_raw` now sets
  the instance's storage to readonly.
- The new error case `VmError::WriteAccessDenied` is returned when a contract
  calls an import that potentially writes to storage during a query.

## 0.8.0 (2020-05-25)

**all**

- Upgrade schemars to 0.7.
- Upgrade wasmer to 0.17.
- Update snafu to 0.6.
- Minimal supported Rust version is 1.41.
- Split `Region.len` into `Region.capacity` and `Region.length`, where the new
  capacity is the number of bytes available and `length` is the number of bytes
  used. This is a breaking change in the contract-vm interface, which requires
  the same memory layout of the `Region` struct on both sides.
- Add `remove` method to `Storage` trait.
- (feature-flagged) Add `range` method to `ReadonlyStorage` trait. This returns
  an iterator that covers all or a subset of the items in the db ordered
  ascending or descending by key.
- Add new feature flag `iterator` to both packages to enable `range`
  functionality. This is used to allow potential porting to chains that use
  Merkle Tries (which don't allow iterating over ranges).
- All serialized JSON types now use snake_case mappings for names. This means
  enum fields like `ChangeOwner` will map to `change_owner` in the underlying
  JSON, not `changeowner`. This is a breaking change for the clients.
- Public interface between contract and runtime no longer uses `String` to
  represent an error, but rather serializes `ApiError` as a rich JSON error.
- Return value from `env.write_db` and `env.remove_db` to allow error reporting.
- Query responses are now required to contain valid JSON.
- Renamed all `*_db` wasm imports to `db_*`
- Merge `cw-storage` repo as subpackage, now `cosmwasm-storage`
- Add iterator support to `cosmwasm-storage`
- `Coin.amount` is now `Uint128` rather than `String`. Uint128 serializes as a
  string in JSON, but parses into a u128 data in memory. It also has some
  operator overloads to allow easy math operations on `Coin` types, as well as
  enforcing valid amounts.
- `Env` no longer has a `contract.balance` element. If you need this info,
  please use the `Querier` to get this info. As of Cosmos-SDK 0.39 this needs
  extra storage queries to get the balance, so we only do those queries when
  needed.
- `Env.message.sent_funds` is a `Vec<Coin>` not `Option<Vec<Coin>>`. We will
  normalize the go response in `go-cosmwasm` before sending it to the contract.
- `Env.message.signer` was renamed to `Env.message.sender`.
- `Env.block.{height,time}` are now `u64` rather than `i64`.

**cosmwasm-schema**

- This new crate now contains the implementations for generating JSON Schema
  files from interface types. It exposes the functions `export_schema`,
  `export_schema_with_title`, and `schema_for`.

**cosmwasm-std**

- Make all symbols from `cosmwasm::memory` crate internal, as those symbols are
  not needed by users of the library.
- Rename `cosmwasm::mock::dependencies` -> `cosmwasm::mock::mock_dependencies`
  to differentiate between testing and production `External`.
- Export all symbols from `cosmwasm::mock` as the new non-wasm32 module
  `cosmwasm::testing`. Export all remaining symbols at top level (e.g.
  `use cosmwasm::traits::{Api, Storage};` + `use cosmwasm::encoding::Binary;`
  becomes `use cosmwasm::{Api, Binary, Storage};`).
- Rename package `cosmwasm` to `cosmwasm-std`.
- The export `allocate` does not zero-fill the allocated memory anymore.
- Add `remove_db` to the required imports of a contract.
- (feature-flagged) add `scan_db` and `next_db` callbacks from wasm contract to
  VM.
- `serde::{from_slice, to_vec}` return `cosmwasm_std::Result`, no more need to
  use `.context(...)` when calling these functions
- Split `Response` into `InitResponse` and `HandleResponse`; split
  `ContractResult` into `InitResult` and `HandleResult`.
- Create explicit `QueryResponse`, analogue to `InitResponse` and
  `HandleResponse`.
- The exports `cosmwasm_vm_version_1`, `allocate` and `deallocate` are now
  private and can only be called via the Wasm export. Make sure to `use`
  `cosmwasm_std` at least once in the contract to pull in the C exports.
- Add `Querier` trait and `QueryRequest` for query callbacks from the contract,
  along with `SystemError` type for the runtime rejecting messages.
- `QueryRequest` takes a generic `Custom(T)` type that is passed opaquely to the
  end consumer (`wasmd` or integration test stubs), allowing custom queries to
  native code.
- `{Init,Handle,Query}Result` are now just aliases for a concrete `ApiResult`
  type.
- Support results up to 128 KiB in `ExternalStorage.get`.
- The `Storage` trait's `.get`, `.set` and `.remove` now return a `Result` to
  allow propagation of errors.
- Move `transactional`, `transactional_deps`, `RepLog`, `StorageTransaction`
  into crate `cosmwasm-storage`.
- Rename `Result` to `StdResult` to differentiate between the auto-`use`d
  `core::result::Result`. Fix error argument to `Error`.
- Complete overhaul of `Error` into `StdError`:
  - The `StdError` enum can now be serialized and deserialized (losing its
    backtrace), which allows us to pass them over the Wasm/VM boundary. This
    allows using fully structured errors in e.g. integration tests.
  - Auto generated snafu error constructor structs like `NotFound`/`ParseErr`/…
    have been intenalized in favour of error generation helpers like
    `not_found`/`parse_err`/…
  - All error generator functions now return errors instead of results.
  - Error cases don't contain `source` fields anymore. Instead source errors are
    converted to standard types like `String`. For this reason, both
    `snafu::ResultExt` and `snafu::OptionExt` cannot be used anymore.
  - Backtraces became optional. Use `RUST_BACKTRACE=1` to enable them.
  - `Utf8Err`/`Utf8StringErr` merged into `StdError::InvalidUtf8`
  - `Base64Err` renamed into `StdError::InvalidBase64`
  - `ContractErr`/`DynContractErr` merged into `StdError::GeneralErr`
  - The unused `ValidationErr` was removed
  - `StdError` is now
    [non_exhaustive](https://doc.rust-lang.org/1.35.0/unstable-book/language-features/non-exhaustive.html),
    making new error cases non-breaking changes.
- `ExternalStorage.get` now returns an empty vector if a storage entry exists
  but has an empty value. Before, this was normalized to `None`.
- Reorganize `CosmosMsg` enum types. They are now split by modules:
  `CosmosMsg::Bank(BankMsg)`, `CosmosMsg::Custom(T)`, `CosmosMsg::Wasm(WasmMsg)`
- CosmosMsg is now generic over the content of `Custom` variant. This allows
  blockchains to support custom native calls in their Cosmos-SDK apps and
  developers to make use of them in CosmWasm apps without forking the
  `cosmwasm-vm` and `go-cosmwasm` runtime.
- Add `staking` feature flag to expose new `StakingMsg` types under `CosmosMsg`
  and new `StakingRequest` types under `QueryRequest`.
- Add support for mocking-out staking queries via `MockQuerier.with_staking`
- `from_slice`/`from_binary` now require result type to be `DeserializeOwned`,
  i.e. the result must not contain references such as `&str`.

**cosmwasm-vm**

- Make `Instance.memory`/`.allocate`/`.deallocate`/`.func` crate internal. A
  user of the VM must not access the instance's memory directly.
- The imports `env.canonicalize_address`, `env.humanize_address` and
  `env.read_db` don't return the number of bytes written anymore. This value is
  now available in the resulting regions. Negative return values are errors, 0
  is success and values greater than 0 are reserved for future use.
- Change the required interface version guard export from `cosmwasm_api_0_6` to
  `cosmwasm_vm_version_1`.
- Provide implementations for `remove_db` and (feature-flagged) `scan_db` and
  `next_db`
- Provide custom `serde::{from_slice, to_vec}` implementation separate from
  `cosmwasm_std`, so we can return cosmwasm-vm specific `Result` (only used
  internally).
- `call_{init,handle,query}` and the `cosmwasm_vm::testing` wrappers return
  standard `Result` types now, eg. `Result<HandleResponse, ApiError>`.
- Add length limit when reading memory from the instance to protect against
  malicious contracts creating overly large `Region`s.
- Add `Instance.get_memory_size`, giving you the peak memory consumption of an
  instance.
- Remove `cosmwasm_vm::errors::CacheExt`.
- Move `cosmwasm_vm::errors::{Error, Result}` to
  `cosmwasm_vm::{VmError, VmResult}` and remove generic error type from result.
- The import `db_read` now returns an error code if the storage key does not
  exist. The latest standard library converts this error code back to a `None`
  value. This allows differentiating non-existent and empty storage entries.
- Make `Instance::from_module`, `::from_wasmer` and `::recycle` crate-internal.
- Create explicit, public `Checksum` type to identify Wasm blobs.
- `CosmCache::new` now takes supported features as an argument.
- Rename `VmError::RegionTooSmallErr` to `VmError::RegionTooSmall`.
- Rename `VmError::RegionLengthTooBigErr` to `VmError::RegionLengthTooBig`.
- Change property types to owned string in `VmError::UninitializedContextData`,
  `VmError::ConversionErr`, `VmError::ParseErr` and `VmError::SerializeErr`.
- Remove `VmError::IoErr` in favour of `VmError::CacheErr`.
- Simplify `VmError::CompileErr`, `VmError::ResolveErr` and
  `VmError::WasmerRuntimeErr` to just hold a string with the details instead of
  the source error.
- Remove `VmError::WasmerErr` in favour of the new `VmError::InstantiationErr`.
- The snafu error builders from `VmError` are now private, i.e. callers can only
  use the errors, not create them.
- `VmError` is now `#[non_exhaustive]`.
- Split `VmError::RuntimeErr` in `VmError::BackendErr` and
  `VmError::GenericErr`; rename `VmError::WasmerRuntimeErr` to
  `VmError::RuntimeErr`.
- Add `Instance.with_querier` analogue to `Instance.with_storage`.

## 0.7.2 (2020-03-23)

**cosmwasm**

- Fix JSON schema type of `Binary` from int array (wrong) to string (right).
- Make `Extern` not `Clone`able anymore. Before cloning led to copying the data
  for mock storage and copying a stateless bridge for the external storage,
  which are different semantics.
- Remove public `cosmwasm::imports::dependencies`. A user of this library does
  not need to call this explicitely. Dependencies are created internally and
  passed as an argument in `exports::do_init`, `exports::do_handle` and
  `exports::do_query`.
- Make `ExternalStorage` not `Clone`able anymore. This does not copy any data,
  so a clone could lead to unexpected results.

## 0.7.1 (2020-03-11)

**cosmwasm_vm**

- Avoid unnecessary panic when checking corrupted wasm file.
- Support saving the same wasm to cache multiple times.

## 0.7.0 (2020-02-26)

**cosmwasm**

- Rename `Slice` to `Region` to simplify differentiation between Wasm memory
  region and serde's `from_slice`
- Rename `Params` to `Env`, `mock_params` to `mock_env` for clearer naming (this
  is information on the execution environment)
- `Response.log` is not a vector of key/value pairs that can later be indexed by
  Tendermint.

**cosmwasm_vm**

- Remove export `cosmwasm_vm::read_memory`. Using this indicates an
  architectural flaw, since this is a method for host to guest communication
  inside the VM and not needed for users of the VM.
- Create new type `cosmwasm_vm:errors::Error::RegionTooSmallErr`.
- Change return type of `cosmwasm_vm::write_memory` to `Result<usize, Error>` to
  make it harder to forget handling errors.
- Fix missing error propagation in `do_canonical_address`, `do_human_address`
  and `allocate`.
- Update error return codes in import `c_read`.
- Rename imports `c_read`/`c_write` to `read_db`/`write_db`.
- Rename imports `c_canonical_address`/`c_human_address` to
  `canonicalize_address`/`humanize_address`.
- Add `cosmwasm_vm::testing::test_io` for basic memory allocation/deallocation
  testing between host and guest.
- Make `ValidationErr.msg` a dynamic `String` including relevant runtime
  information.
- Remove export `check_api_compatibility`. The VM will take care of calling it.
- Let `check_api_compatibility` check imports by fully qualified identifier
  `<module>.<name>`.
- Make gas limit immutable in `cosmwasm_vm::instance::Instance`. It is passed
  once at construction time and cannot publicly be manipulated anymore.
- Remove `take_storage`/`leave_storage` from `cosmwasm_vm::Instance`.

## 0.6

[Define canonical address callbacks](https://github.com/confio/cosmwasm/issues/73)

- Use `&[u8]` for addresses in params
- Allow contracts to resolve human readable addresses (`&str`) in their json
  into a fixed-size binary representation
- Provide mocks for unit testing and integration tests

- Separate out `Storage` from `ReadOnlyStorage` as separate traits

## 0.5

### 0.5.2

This is the first documented and supported implementation. It contains the basic
feature set. `init` and `handle` supported for modules and can return messages.
A stub implementation of `query` is done, which is likely to be deprecated soon.
Some main points:

- The build-system and unit/integration-test setup is all stabilized.
- Cosmwasm-vm supports singlepass and cranelift backends, and caches modules on
  disk and instances in memory (lru cache).
- JSON Schema output works

All future Changelog entries will reference this base<|MERGE_RESOLUTION|>--- conflicted
+++ resolved
@@ -1,6 +1,5 @@
 # CHANGELOG
 
-<<<<<<< HEAD
 ## 0.13.0 (unreleased)
 
 **all**
@@ -16,7 +15,7 @@
 
 - Export method `cosmwasm_vm::Cache::stats` and response type `Stats`.
 - Remove `cosmwasm_vm::testing::MockApi::new`. Use `MockApi::default` instead.
-=======
+
 ## 0.12.2 (2020-12-14)
 
 **cosmwasm-std**
@@ -24,7 +23,6 @@
 - `StdError` now implements `PartialEq` (ignoring backtrace if any). This allows
   simpler `assert_eq!()` when testing error conditions (rather than match
   statements as now).
->>>>>>> a50db2d3
 
 ## 0.12.1 (2020-12-09)
 
