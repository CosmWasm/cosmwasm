--- conflicted
+++ resolved
@@ -6,7 +6,6 @@
 
 ## [Unreleased]
 
-<<<<<<< HEAD
 ### Added
 
 - cosmwasm-vm: Add `Cache::save_wasm_unchecked` to save Wasm blobs that have
@@ -18,25 +17,10 @@
 
 [#1635]: https://github.com/CosmWasm/cosmwasm/pull/1635
 [#1684]: https://github.com/CosmWasm/cosmwasm/pull/1684
-=======
-## [1.2.7] - 2023-06-19
-
-### Added
-
-- cosmwasm-std: Add `<<` and `<<=` implementation for `Uint{64,128,256,512}`
-  types. ([#1723])
-- cosmwasm-std: Add `Timestamp::{plus,minus}_{minutes, hours, days}`. ([#1729])
-- cosmwasm-std: Add `Decimal::bps` and `Decimal256::bps` to create a decimal
-  from a basis point value ([#1715]).
-
-[#1723]: https://github.com/CosmWasm/cosmwasm/pull/1723
-[#1729]: https://github.com/CosmWasm/cosmwasm/pull/1729
->>>>>>> 0739958a
 [#1715]: https://github.com/CosmWasm/cosmwasm/pull/1715
 
 ### Changed
 
-<<<<<<< HEAD
 - cosmwasm-vm: Add checks for table section of Wasm blob ([#1631]).
 - cosmwasm-vm: Limit number of imports during static validation ([#1629]).
 - cosmwasm-vm: The `check_contract` example was removed. Please use the crate
@@ -71,7 +55,23 @@
   removed with CosmWasm 2.0 ([#1596]).
 
 [#1596]: https://github.com/CosmWasm/cosmwasm/issues/1596
-=======
+
+## [1.2.7] - 2023-06-19
+
+### Added
+
+- cosmwasm-std: Add `<<` and `<<=` implementation for `Uint{64,128,256,512}`
+  types. ([#1723])
+- cosmwasm-std: Add `Timestamp::{plus,minus}_{minutes, hours, days}`. ([#1729])
+- cosmwasm-std: Add `Decimal::bps` and `Decimal256::bps` to create a decimal
+  from a basis point value ([#1715]).
+
+[#1723]: https://github.com/CosmWasm/cosmwasm/pull/1723
+[#1729]: https://github.com/CosmWasm/cosmwasm/pull/1729
+[#1715]: https://github.com/CosmWasm/cosmwasm/pull/1715
+
+### Changed
+
 - cosmwasm-std: Coin uses shorter `Coin { 123 "ucosm" }` format for Debug
   ([#1704])
 
@@ -86,7 +86,6 @@
   https://github.com/CosmWasm/wasmvm/issues/426 for more information. ([#1708])
 
 [#1708]: https://github.com/CosmWasm/cosmwasm/pull/1708
->>>>>>> 0739958a
 
 ## [1.2.5] - 2023-05-02
 
