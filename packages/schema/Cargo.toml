[package]
name = "cosmwasm-schema"
version.workspace = true
authors = ["Simon Warta <webmaster128@users.noreply.github.com>", "Ethan Frey <ethanfrey@users.noreply.github.com>"]
edition = "2021"
description = "A dev-dependency for CosmWasm contracts to generate JSON Schema files."
repository = "https://github.com/CosmWasm/cosmwasm/tree/main/packages/schema"
license = "Apache-2.0"

[dependencies]
<<<<<<< HEAD
cosmwasm-schema-derive = { version = "=2.1.1", path = "../schema-derive" }
cw-schema = { version = "=2.1.1", path = "../cw-schema" }
=======
cosmwasm-schema-derive = { version = "=2.1.3", path = "../schema-derive" }
>>>>>>> ae0d074c
schemars = { workspace = true }
serde = { workspace = true }
serde_json = "1.0.40"
thiserror = "1.0.26"

[dev-dependencies]
anyhow = "1.0.57"
semver = "1"
tempfile = "3"<|MERGE_RESOLUTION|>--- conflicted
+++ resolved
@@ -8,12 +8,8 @@
 license = "Apache-2.0"
 
 [dependencies]
-<<<<<<< HEAD
-cosmwasm-schema-derive = { version = "=2.1.1", path = "../schema-derive" }
-cw-schema = { version = "=2.1.1", path = "../cw-schema" }
-=======
 cosmwasm-schema-derive = { version = "=2.1.3", path = "../schema-derive" }
->>>>>>> ae0d074c
+cw-schema = { version = "=2.1.3", path = "../cw-schema" }
 schemars = { workspace = true }
 serde = { workspace = true }
 serde_json = "1.0.40"
