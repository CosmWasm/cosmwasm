--- conflicted
+++ resolved
@@ -11,13 +11,8 @@
 license = "Apache-2.0"
 
 [dependencies]
-<<<<<<< HEAD
-cosmwasm-schema-derive = { version = "3.0.1" }
-cw-schema = { version = "3.0.1" }
-=======
 cosmwasm-schema-derive = { workspace = true }
 cw-schema = { workspace = true }
->>>>>>> fcfbf7e0
 schemars = { workspace = true }
 serde = { workspace = true }
 serde_json = { workspace = true }
