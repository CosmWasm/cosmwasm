[package]
name = "cosmwasm-std"
version = { workspace = true }
authors = ["Ethan Frey <ethanfrey@users.noreply.github.com>"]
edition = "2021"
description = "Standard library for Wasm based smart contracts on Cosmos blockchains"
repository = "https://github.com/CosmWasm/cosmwasm/tree/main/packages/std"
license = "Apache-2.0"
readme = "README.md"

[package.metadata.docs.rs]
features = ["cosmwasm_3_0", "staking", "stargate", "ibc2"]

[features]
default = ["exports", "iterator", "std"]
# Enable if this cosmwasm-std is the primary version of cosmwas-std used in the contract. This
# adds exports and imports needed for basic communication between contract and VM.
exports = []
std = []
# iterator allows us to iterate over all DB items in a given range
# optional as some merkle stores (like tries) don't support this
# given Ethereum 1.0, 2.0, Substrate, and other major projects use Tries
# we keep this optional, to allow possible future integration (or different Cosmos Backends)
iterator = []
# staking exposes bindings to a required staking module in the runtime, via new
# CosmosMsg types, and new QueryRequest types. This should only be enabled on contracts
# that require these types, so other contracts can be used on systems with eg. PoA consensus
staking = []
# stargate enables stargate-dependent messages and queries, like raw protobuf messages
# as well as ibc-related functionality
stargate = []
# ibc2 enables ibc2-dependent messages, entrypoints and queries
ibc2 = []
# This feature makes `BankQuery::Supply` available for the contract to call, but requires
# the host blockchain to run CosmWasm `1.1.0` or higher.
cosmwasm_1_1 = []
# This feature makes `GovMsg::VoteWeighted` available for the contract to call, but requires
# the host blockchain to run CosmWasm `1.2.0` or higher.
cosmwasm_1_2 = ["cosmwasm_1_1"]
# This feature makes `BankQuery::DenomMetadata` available for the contract to call, but requires
# the host blockchain to run CosmWasm `1.3.0` or higher.
cosmwasm_1_3 = ["cosmwasm_1_2"]
# Together with the `iterator` feature this enables additional imports for more
# efficient iteration over DB keys or values.
# It also makes `DistributionQuery::{DelegationRewards, DelegationTotalRewards, DelegatorValidators}`
# available for the contract to call.
# It requires the host blockchain to run CosmWasm `1.4.0` or higher.
cosmwasm_1_4 = ["cosmwasm_1_3"]
# This enables functionality that is only available on 2.0 chains.
# It adds `CosmosMsg::Any`, replacing `CosmosMsg::Stargate`. It also adds `QueryRequest::Grpc`.
cosmwasm_2_0 = ["cosmwasm_1_4"]
# This enables functionality that is only available on 2.1 chains.
# It adds verification and key recovery for the secp256r1 elliptic curve.
cosmwasm_2_1 = ["cosmwasm_2_0"]
# This enables functionality that is only available on 2.2 chains.
# It adds `IbcMsg::PayPacketFee` and `IbcMsg::PayPacketFeeAsync`.
cosmwasm_2_2 = ["cosmwasm_2_1"]
# This enables functionality that is only available on 3.0 chains.
# It adds `WasmQuery::RawRange`.
cosmwasm_3_0 = ["cosmwasm_2_2"]

[dependencies]
base64 = "0.22.0"
bnum = "0.11.0"
<<<<<<< HEAD
cosmwasm-core = { version = "3.0.1" }
cosmwasm-derive = { version = "3.0.1" }
cw-schema = { version = "3.0.1" }
=======
cosmwasm-core = { workspace = true }
cosmwasm-derive = { workspace = true }
cw-schema = { workspace = true }
>>>>>>> fcfbf7e0
derive_more = { version = "2.0.1", default-features = false, features = ["debug"] }
hex = "0.4"
schemars = { workspace = true }
sha2 = "0.10.3"
serde = { workspace = true, features = ["std"] }
serde_json = "1.0.140"
static_assertions = "1.1.0"
thiserror = "1.0.26"
rmp-serde = "1.3.0"

[target.'cfg(not(target_arch = "wasm32"))'.dependencies]
bech32 = "0.11.0"
<<<<<<< HEAD
cosmwasm-crypto = { version = "3.0.1" }
rand_core = { version = "0.6.4", features = ["getrandom"] }

[dev-dependencies]
cosmwasm-core = { version = "3.0.1" }
cosmwasm-schema = { version = "3.0.1" }
=======
cosmwasm-crypto = { workspace = true }
rand_core = { version = "0.6.4", features = ["getrandom"] }

[dev-dependencies]
cosmwasm-core = { workspace = true }
cosmwasm-schema = { workspace = true }
>>>>>>> fcfbf7e0
# The chrono dependency is only used in an example, which Rust compiles for us. If this causes trouble, remove it.
chrono = { version = "0.4", default-features = false, features = ["alloc", "std"] }
crc32fast = "1.3.2"
hex-literal = "0.4.1"
paste = "1.0.15"
proptest = { version = "1.5.0", default-features = false, features = ["attr-macro", "std"] }<|MERGE_RESOLUTION|>--- conflicted
+++ resolved
@@ -62,15 +62,9 @@
 [dependencies]
 base64 = "0.22.0"
 bnum = "0.11.0"
-<<<<<<< HEAD
-cosmwasm-core = { version = "3.0.1" }
-cosmwasm-derive = { version = "3.0.1" }
-cw-schema = { version = "3.0.1" }
-=======
 cosmwasm-core = { workspace = true }
 cosmwasm-derive = { workspace = true }
 cw-schema = { workspace = true }
->>>>>>> fcfbf7e0
 derive_more = { version = "2.0.1", default-features = false, features = ["debug"] }
 hex = "0.4"
 schemars = { workspace = true }
@@ -83,21 +77,12 @@
 
 [target.'cfg(not(target_arch = "wasm32"))'.dependencies]
 bech32 = "0.11.0"
-<<<<<<< HEAD
-cosmwasm-crypto = { version = "3.0.1" }
-rand_core = { version = "0.6.4", features = ["getrandom"] }
-
-[dev-dependencies]
-cosmwasm-core = { version = "3.0.1" }
-cosmwasm-schema = { version = "3.0.1" }
-=======
 cosmwasm-crypto = { workspace = true }
 rand_core = { version = "0.6.4", features = ["getrandom"] }
 
 [dev-dependencies]
 cosmwasm-core = { workspace = true }
 cosmwasm-schema = { workspace = true }
->>>>>>> fcfbf7e0
 # The chrono dependency is only used in an example, which Rust compiles for us. If this causes trouble, remove it.
 chrono = { version = "0.4", default-features = false, features = ["alloc", "std"] }
 crc32fast = "1.3.2"
