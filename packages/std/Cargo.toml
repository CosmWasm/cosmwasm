[package]
name = "cosmwasm-std"
version = "0.13.2"
authors = ["Ethan Frey <ethanfrey@users.noreply.github.com>"]
edition = "2018"
description = "Standard library for Wasm based smart contracts on Cosmos blockchains"
repository = "https://github.com/CosmWasm/cosmwasm/tree/master/packages/std"
license = "Apache-2.0"
readme = "README.md"

[badges]
circle-ci = { repository = "CosmWasm/cosmwasm", branch = "master" }
maintenance = { status = "actively-developed" }

[features]
default = []
# iterator allows us to iterate over all DB items in a given range
# optional as some merkle stores (like tries) don't support this
# given Ethereum 1.0, 2.0, Substrate, and other major projects use Tries
# we keep this optional, to allow possible future integration (or different Cosmos Backends)
iterator = []
# staking exposes bindings to a required staking moudle in the runtime, via new
# CosmosMsg types, and new QueryRequest types. This should only be enabled on contracts
# that require these types, so other contracts can be used on systems with eg. PoA consensus
staking = []
# backtraces provides much better context at runtime errors (in non-wasm code)
# at the cost of a bit of code size and performance.
# This feature requires Rust nightly because it depends on the unstable backtrace feature.
backtraces = []
# stargate enables stargate-dependent messages and queries, like raw protobuf messages
# as well as ibc-related functionality
stargate = []

[dependencies]
base64 = "0.13.0"
<<<<<<< HEAD
cosmwasm-derive = { path = "../derive", version = "0.13.1" }
serde-json-wasm = { version = "0.2.2" }
=======
cosmwasm-derive = { path = "../derive", version = "0.13.2" }
serde-json-wasm = { version = "0.2.1" }
>>>>>>> 3d5e7e5d
schemars = "0.7"
serde = { version = "1.0.103", default-features = false, features = ["derive", "alloc"] }
thiserror = "1.0"

[dev-dependencies]
cosmwasm-schema = { path = "../schema" }
# The chrono dependency is only used in an example, which Rust compiles for us. If this causes trouble, remove it.
chrono = "0.4"<|MERGE_RESOLUTION|>--- conflicted
+++ resolved
@@ -33,13 +33,8 @@
 
 [dependencies]
 base64 = "0.13.0"
-<<<<<<< HEAD
-cosmwasm-derive = { path = "../derive", version = "0.13.1" }
+cosmwasm-derive = { path = "../derive", version = "0.13.2" }
 serde-json-wasm = { version = "0.2.2" }
-=======
-cosmwasm-derive = { path = "../derive", version = "0.13.2" }
-serde-json-wasm = { version = "0.2.1" }
->>>>>>> 3d5e7e5d
 schemars = "0.7"
 serde = { version = "1.0.103", default-features = false, features = ["derive", "alloc"] }
 thiserror = "1.0"
