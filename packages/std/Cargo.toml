--- conflicted
+++ resolved
@@ -61,12 +61,8 @@
 bnum = "0.11.0"
 cosmwasm-core = { version = "2.2.0-rc.1", path = "../core" }
 cosmwasm-derive = { version = "2.2.0-rc.1", path = "../derive" }
-<<<<<<< HEAD
 cw-schema = { version = "2.2.0-rc.1", path = "../cw-schema" }
-derive_more = { version = "1.0.0-beta.6", default-features = false, features = [
-=======
 derive_more = { version = "=1.0.0-beta.6", default-features = false, features = [
->>>>>>> 1cd820c8
     "debug",
 ] }
 hex = "0.4"
