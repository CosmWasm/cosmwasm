[package]
name = "cosmwasm-std"
version.workspace = true
authors = ["Ethan Frey <ethanfrey@users.noreply.github.com>"]
edition = "2021"
description = "Standard library for Wasm based smart contracts on Cosmos blockchains"
repository = "https://github.com/CosmWasm/cosmwasm/tree/main/packages/std"
license = "Apache-2.0"
readme = "README.md"

[package.metadata.docs.rs]
features = ["cosmwasm_3_0", "staking", "stargate", "ibc2"]

[features]
default = ["exports", "iterator", "std"]
# Enable if this cosmwasm-std is the primary version of cosmwas-std used in the contract. This
# adds exports and imports needed for basic communication between contract and VM.
exports = []
std = []
# iterator allows us to iterate over all DB items in a given range
# optional as some merkle stores (like tries) don't support this
# given Ethereum 1.0, 2.0, Substrate, and other major projects use Tries
# we keep this optional, to allow possible future integration (or different Cosmos Backends)
iterator = []
# staking exposes bindings to a required staking module in the runtime, via new
# CosmosMsg types, and new QueryRequest types. This should only be enabled on contracts
# that require these types, so other contracts can be used on systems with eg. PoA consensus
staking = []
# stargate enables stargate-dependent messages and queries, like raw protobuf messages
# as well as ibc-related functionality
stargate = []
# ibc2 enables ibc2-dependent messages, entrypoints and queries
ibc2 = []
# This feature makes `BankQuery::Supply` available for the contract to call, but requires
# the host blockchain to run CosmWasm `1.1.0` or higher.
cosmwasm_1_1 = []
# This feature makes `GovMsg::VoteWeighted` available for the contract to call, but requires
# the host blockchain to run CosmWasm `1.2.0` or higher.
cosmwasm_1_2 = ["cosmwasm_1_1"]
# This feature makes `BankQuery::DenomMetadata` available for the contract to call, but requires
# the host blockchain to run CosmWasm `1.3.0` or higher.
cosmwasm_1_3 = ["cosmwasm_1_2"]
# Together with the `iterator` feature this enables additional imports for more
# efficient iteration over DB keys or values.
# It also makes `DistributionQuery::{DelegationRewards, DelegationTotalRewards, DelegatorValidators}`
# available for the contract to call.
# It requires the host blockchain to run CosmWasm `1.4.0` or higher.
cosmwasm_1_4 = ["cosmwasm_1_3"]
# This enables functionality that is only available on 2.0 chains.
# It adds `CosmosMsg::Any`, replacing `CosmosMsg::Stargate`. It also adds `QueryRequest::Grpc`.
cosmwasm_2_0 = ["cosmwasm_1_4"]
# This enables functionality that is only available on 2.1 chains.
# It adds verification and key recovery for the secp256r1 elliptic curve.
cosmwasm_2_1 = ["cosmwasm_2_0"]
# This enables functionality that is only available on 2.2 chains.
# It adds `IbcMsg::PayPacketFee` and `IbcMsg::PayPacketFeeAsync`.
cosmwasm_2_2 = ["cosmwasm_2_1"]
# This enables functionality that is only available on 3.0 chains.
# It adds `WasmQuery::RawRange`.
cosmwasm_3_0 = ["cosmwasm_2_2"]

[dependencies]
base64 = "0.22.0"
bnum = "0.11.0"
<<<<<<< HEAD
cosmwasm-core = { version = "3.0.0-ibc2.0", path = "../core" }
cosmwasm-derive = { version = "3.0.0-ibc2.0", path = "../derive" }
cw-schema = { version = "2.2.0-rc.1", path = "../cw-schema" }
=======
cosmwasm-core = { version = "3.0.0-rc.0", path = "../core" }
cosmwasm-derive = { version = "3.0.0-rc.0", path = "../derive" }
>>>>>>> a160fa19
derive_more = { version = "2.0.1", default-features = false, features = ["debug"] }
hex = "0.4"
schemars = { workspace = true }
sha2 = "0.10.3"
serde = { workspace = true, features = ["std"] }
serde_json = "1.0.140"
static_assertions = "1.1.0"
thiserror = "1.0.26"
rmp-serde = "1.3.0"

[target.'cfg(not(target_arch = "wasm32"))'.dependencies]
bech32 = "0.11.0"
cosmwasm-crypto = { version = "3.0.0-rc.0", path = "../crypto" }
rand_core = { version = "0.6.4", features = ["getrandom"] }

[dev-dependencies]
cosmwasm-core = { path = "../core", version = "3.0.0-rc.0" }
cosmwasm-schema = { version = "3.0.0-rc.0", path = "../schema" }
# The chrono dependency is only used in an example, which Rust compiles for us. If this causes trouble, remove it.
chrono = { version = "0.4", default-features = false, features = [
    "alloc",
    "std",
] }
crc32fast = "1.3.2"
hex-literal = "0.4.1"
paste = "1.0.15"
proptest = { version = "1.5.0", default-features = false, features = [
    "attr-macro",
    "std",
] }<|MERGE_RESOLUTION|>--- conflicted
+++ resolved
@@ -62,14 +62,9 @@
 [dependencies]
 base64 = "0.22.0"
 bnum = "0.11.0"
-<<<<<<< HEAD
-cosmwasm-core = { version = "3.0.0-ibc2.0", path = "../core" }
-cosmwasm-derive = { version = "3.0.0-ibc2.0", path = "../derive" }
-cw-schema = { version = "2.2.0-rc.1", path = "../cw-schema" }
-=======
 cosmwasm-core = { version = "3.0.0-rc.0", path = "../core" }
 cosmwasm-derive = { version = "3.0.0-rc.0", path = "../derive" }
->>>>>>> a160fa19
+cw-schema = { version = "3.0.0-rc.0", path = "../cw-schema" }
 derive_more = { version = "2.0.1", default-features = false, features = ["debug"] }
 hex = "0.4"
 schemars = { workspace = true }
