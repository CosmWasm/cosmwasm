--- conflicted
+++ resolved
@@ -82,11 +82,9 @@
 
     fn ed25519_sign(messages_ptr: u32, private_key_ptr: u32) -> u64;
 
-<<<<<<< HEAD
     fn check_gas() -> u64;
-=======
+
     fn gas_evaporate(evaporate: u32) -> u32;
->>>>>>> 343866d0
 }
 
 /// A stateless convenience wrapper around database imports provided by the VM.
@@ -414,7 +412,6 @@
         }
     }
 
-<<<<<<< HEAD
     fn check_gas(&self) -> StdResult<u64> {
         let result = unsafe { check_gas() };
         if result != 0 {
@@ -422,7 +419,8 @@
         }
 
         Ok(result)
-=======
+    }
+
     fn gas_evaporate(&self, evaporate: u32) -> StdResult<()> {
         let result = unsafe { gas_evaporate(evaporate) };
         if result != 0 {
@@ -433,7 +431,6 @@
         }
 
         Ok(())
->>>>>>> 343866d0
     }
 }
 
