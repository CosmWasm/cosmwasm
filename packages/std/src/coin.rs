use crate::no_std::prelude::*;
use crate::no_std::{fmt, str::FromStr};
#[cfg(feature = "std")]
use schemars::JsonSchema;
use serde::{Deserialize, Serialize};

use crate::{errors::CoinFromStrError, math::Uint128};

<<<<<<< HEAD
#[derive(Serialize, Deserialize, Clone, Default, Debug, PartialEq, Eq)]
#[cfg_attr(feature = "std", derive(JsonSchema))]
=======
#[derive(Serialize, Deserialize, Clone, Default, PartialEq, Eq, JsonSchema)]
>>>>>>> 7cbb780d
pub struct Coin {
    pub denom: String,
    pub amount: Uint128,
}

impl Coin {
    pub fn new(amount: u128, denom: impl Into<String>) -> Self {
        Coin {
            amount: Uint128::new(amount),
            denom: denom.into(),
        }
    }
}

impl fmt::Debug for Coin {
    fn fmt(&self, f: &mut fmt::Formatter) -> fmt::Result {
        write!(f, "Coin {{ {} \"{}\" }}", self.amount, self.denom)
    }
}

impl FromStr for Coin {
    type Err = CoinFromStrError;

    fn from_str(s: &str) -> Result<Self, Self::Err> {
        let pos = s
            .find(|c: char| !c.is_ascii_digit())
            .ok_or(CoinFromStrError::MissingDenom)?;
        let (amount, denom) = s.split_at(pos);

        if amount.is_empty() {
            return Err(CoinFromStrError::MissingAmount);
        }

        Ok(Coin {
            amount: amount.parse::<u128>()?.into(),
            denom: denom.to_string(),
        })
    }
}

impl fmt::Display for Coin {
    fn fmt(&self, f: &mut fmt::Formatter) -> fmt::Result {
        // We use the formatting without a space between amount and denom,
        // which is common in the Cosmos SDK ecosystem:
        // https://github.com/cosmos/cosmos-sdk/blob/v0.42.4/types/coin.go#L643-L645
        // For communication to end users, Coin needs to transformed anways (e.g. convert integer uatom to decimal ATOM).
        write!(f, "{}{}", self.amount, self.denom)
    }
}

/// A shortcut constructor for a set of one denomination of coins
///
/// # Examples
///
/// ```
/// # use cosmwasm_std::{coins, BankMsg, CosmosMsg, Response, SubMsg};
/// # use cosmwasm_std::testing::{mock_env, mock_info};
/// # let env = mock_env();
/// # let info = mock_info("sender", &[]);
/// let tip = coins(123, "ucosm");
///
/// let mut response: Response = Default::default();
/// response.messages = vec![SubMsg::new(BankMsg::Send {
///   to_address: info.sender.into(),
///   amount: tip,
/// })];
/// ```
pub fn coins(amount: u128, denom: impl Into<String>) -> Vec<Coin> {
    vec![coin(amount, denom)]
}

/// A shorthand constructor for Coin
///
/// # Examples
///
/// ```
/// # use cosmwasm_std::{coin, BankMsg, CosmosMsg, Response, SubMsg};
/// # use cosmwasm_std::testing::{mock_env, mock_info};
/// # let env = mock_env();
/// # let info = mock_info("sender", &[]);
/// let tip = vec![
///     coin(123, "ucosm"),
///     coin(24, "ustake"),
/// ];
///
/// let mut response: Response = Default::default();
/// response.messages = vec![SubMsg::new(BankMsg::Send {
///     to_address: info.sender.into(),
///     amount: tip,
/// })];
/// ```
pub fn coin(amount: u128, denom: impl Into<String>) -> Coin {
    Coin::new(amount, denom)
}

/// has_coins returns true if the list of coins has at least the required amount
pub fn has_coins(coins: &[Coin], required: &Coin) -> bool {
    coins
        .iter()
        .find(|c| c.denom == required.denom)
        .map(|m| m.amount >= required.amount)
        .unwrap_or(false)
}

#[cfg(test)]
mod tests {
    use super::*;

    #[test]
    fn coin_implements_display() {
        let a = Coin {
            amount: Uint128::new(123),
            denom: "ucosm".to_string(),
        };

        let embedded = format!("Amount: {}", a);
        assert_eq!(embedded, "Amount: 123ucosm");
        assert_eq!(a.to_string(), "123ucosm");
    }

    #[test]
    fn coin_works() {
        let a = coin(123, "ucosm");
        assert_eq!(
            a,
            Coin {
                amount: Uint128::new(123),
                denom: "ucosm".to_string()
            }
        );

        let zero = coin(0, "ucosm");
        assert_eq!(
            zero,
            Coin {
                amount: Uint128::new(0),
                denom: "ucosm".to_string()
            }
        );

        let string_denom = coin(42, String::from("ucosm"));
        assert_eq!(
            string_denom,
            Coin {
                amount: Uint128::new(42),
                denom: "ucosm".to_string()
            }
        );
    }

    #[test]
    fn coins_works() {
        let a = coins(123, "ucosm");
        assert_eq!(
            a,
            vec![Coin {
                amount: Uint128::new(123),
                denom: "ucosm".to_string()
            }]
        );

        let zero = coins(0, "ucosm");
        assert_eq!(
            zero,
            vec![Coin {
                amount: Uint128::new(0),
                denom: "ucosm".to_string()
            }]
        );

        let string_denom = coins(42, String::from("ucosm"));
        assert_eq!(
            string_denom,
            vec![Coin {
                amount: Uint128::new(42),
                denom: "ucosm".to_string()
            }]
        );
    }

    #[test]
    fn has_coins_matches() {
        let wallet = vec![coin(12345, "ETH"), coin(555, "BTC")];

        // less than same type
        assert!(has_coins(&wallet, &coin(777, "ETH")));
    }

    #[test]
    fn parse_coin() {
        let expected = Coin::new(123, "ucosm");
        assert_eq!("123ucosm".parse::<Coin>().unwrap(), expected);
        // leading zeroes should be ignored
        assert_eq!("00123ucosm".parse::<Coin>().unwrap(), expected);
        // 0 amount parses correctly
        assert_eq!("0ucosm".parse::<Coin>().unwrap(), Coin::new(0, "ucosm"));
        // ibc denom should work
        let ibc_str = "11111ibc/27394FB092D2ECCD56123C74F36E4C1F926001CEADA9CA97EA622B25F41E5EB2";
        let ibc_coin = Coin::new(
            11111,
            "ibc/27394FB092D2ECCD56123C74F36E4C1F926001CEADA9CA97EA622B25F41E5EB2",
        );
        assert_eq!(ibc_str.parse::<Coin>().unwrap(), ibc_coin);

        // error cases
        assert_eq!(
            Coin::from_str("123").unwrap_err(),
            CoinFromStrError::MissingDenom
        );
        assert_eq!(
            Coin::from_str("ucosm").unwrap_err(), // no amount
            CoinFromStrError::MissingAmount
        );
        assert_eq!(
            Coin::from_str("-123ucosm").unwrap_err(), // negative amount
            CoinFromStrError::MissingAmount
        );
        assert_eq!(
            Coin::from_str("").unwrap_err(), // empty input
            CoinFromStrError::MissingDenom
        );
        assert_eq!(
            Coin::from_str(" 1ucosm").unwrap_err(), // unsupported whitespace
            CoinFromStrError::MissingAmount
        );
        assert_eq!(
            Coin::from_str("�1ucosm").unwrap_err(), // other broken data
            CoinFromStrError::MissingAmount
        );
        assert_eq!(
            Coin::from_str("340282366920938463463374607431768211456ucosm")
                .unwrap_err()
                .to_string(),
            "Invalid amount: number too large to fit in target type"
        );
    }

    #[test]
    fn debug_coin() {
        let coin = Coin::new(123, "ucosm");
        assert_eq!(format!("{:?}", coin), r#"Coin { 123 "ucosm" }"#);
    }
}<|MERGE_RESOLUTION|>--- conflicted
+++ resolved
@@ -6,12 +6,8 @@
 
 use crate::{errors::CoinFromStrError, math::Uint128};
 
-<<<<<<< HEAD
-#[derive(Serialize, Deserialize, Clone, Default, Debug, PartialEq, Eq)]
+#[derive(Serialize, Deserialize, Clone, Default, PartialEq, Eq)]
 #[cfg_attr(feature = "std", derive(JsonSchema))]
-=======
-#[derive(Serialize, Deserialize, Clone, Default, PartialEq, Eq, JsonSchema)]
->>>>>>> 7cbb780d
 pub struct Coin {
     pub denom: String,
     pub amount: Uint128,
