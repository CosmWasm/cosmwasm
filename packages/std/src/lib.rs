--- conflicted
+++ resolved
@@ -130,15 +130,9 @@
     do_execute, do_ibc_destination_callback, do_ibc_source_callback, do_instantiate, do_migrate,
     do_query, do_reply, do_sudo,
 };
-<<<<<<< HEAD
-#[cfg(all(feature = "ibc2", target_arch = "wasm32"))]
+#[cfg(all(feature = "exports", target_arch = "wasm32", feature = "ibc2"))]
 pub use crate::exports::{do_ibc2_packet_ack, do_ibc2_packet_receive, do_ibc2_packet_timeout};
-#[cfg(all(feature = "stargate", target_arch = "wasm32"))]
-=======
-#[cfg(all(feature = "exports", target_arch = "wasm32", feature = "ibc2"))]
-pub use crate::exports::{do_ibc2_packet_receive, do_ibc2_packet_timeout};
 #[cfg(all(feature = "exports", target_arch = "wasm32", feature = "stargate"))]
->>>>>>> 7689ea4a
 pub use crate::exports::{
     do_ibc_channel_close, do_ibc_channel_connect, do_ibc_channel_open, do_ibc_packet_ack,
     do_ibc_packet_receive, do_ibc_packet_timeout,
