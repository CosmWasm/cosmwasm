[package]
name = "cosmwasm-check"
version = "2.0.0"
authors = ["Mauro Lacy <mauro@lacy.com.es>"]
edition = "2021"
description = "A CLI tool for verifying CosmWasm smart contracts"
repository = "https://github.com/CosmWasm/cosmwasm/tree/main/packages/check"
license = "Apache-2.0"

[dependencies]
anyhow = "1.0.57"
clap = "4"
<<<<<<< HEAD
colored = "2"
cosmwasm-vm = { path = "../vm", version = "=2.0.0" }
cosmwasm-std = { path = "../std", version = "=2.0.0" }
=======
colored = "2.1.0"
cosmwasm-vm = { path = "../vm", version = "=2.0.0-rc.1" }
cosmwasm-std = { path = "../std", version = "=2.0.0-rc.1" }
>>>>>>> f214b928

[dev-dependencies]
assert_cmd = "2.0.12"
predicates = "3"<|MERGE_RESOLUTION|>--- conflicted
+++ resolved
@@ -10,15 +10,9 @@
 [dependencies]
 anyhow = "1.0.57"
 clap = "4"
-<<<<<<< HEAD
-colored = "2"
+colored = "2.1.0"
 cosmwasm-vm = { path = "../vm", version = "=2.0.0" }
 cosmwasm-std = { path = "../std", version = "=2.0.0" }
-=======
-colored = "2.1.0"
-cosmwasm-vm = { path = "../vm", version = "=2.0.0-rc.1" }
-cosmwasm-std = { path = "../std", version = "=2.0.0-rc.1" }
->>>>>>> f214b928
 
 [dev-dependencies]
 assert_cmd = "2.0.12"
