--- conflicted
+++ resolved
@@ -16,11 +16,7 @@
 ark-ec = { version = "0.5.0", features = ["parallel"] }
 ark-ff = { version = "0.5.0", features = ["asm", "parallel"] }
 ark-serialize = "0.5.0"
-<<<<<<< HEAD
-cosmwasm-core = { version = "3.0.1" }
-=======
 cosmwasm-core = { workspace = true }
->>>>>>> fcfbf7e0
 digest = "0.10"
 ed25519-zebra = { version = "=4.0.3", default-features = false }
 k256 = { version = "0.13.3", default-features = false, features = ["ecdsa"] }
