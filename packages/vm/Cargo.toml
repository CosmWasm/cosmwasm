--- conflicted
+++ resolved
@@ -63,14 +63,8 @@
 wasmer = { version = "=6.0.0-beta.1", default-features = false, features = [
     "singlepass",
 ] }
-<<<<<<< HEAD
-wasmer-middlewares = "=5.0.4"
-wasmer-types = "=5.0.4"
-wasmer-vm = "=5.0.4"
-=======
 wasmer-middlewares = "=6.0.0-beta.1"
 wasmer-types = "=6.0.0-beta.1"
->>>>>>> b469939c
 strum = { version = "0.26.2", default-features = false, features = ["derive"] }
 # For heap profiling. Only used in the "heap_profiling" example. This has to be a non-dev dependency
 # because cargo currently does not support optional dev-dependencies.
