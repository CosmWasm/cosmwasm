--- conflicted
+++ resolved
@@ -17,17 +17,10 @@
 cranelift = ["wasmer-compiler-cranelift"]
 singlepass = ["wasmer-compiler-singlepass"]
 # default selects which *one* is re-exported in backends/mod.rs (available through eg backends::*)
-<<<<<<< HEAD
 default-cranelift = ["wasmer-compiler-cranelift"]
 default-singlepass = ["wasmer-compiler-singlepass"]
-# enable this for better error reporting
-backtraces = ["snafu/backtraces"]
-=======
-default-cranelift = ["wasmer-clif-backend"]
-default-singlepass = ["wasmer-singlepass-backend"]
 # The backtraces fature is unused for now, i.e. it does nothing.
 backtraces = []
->>>>>>> 3919dce5
 # iterator allows us to iterate over all DB items in a given range
 # this must be enabled to support cosmwasm contracts compiled with the 'iterator' feature
 # optional as some merkle stores (like tries) don't support this
