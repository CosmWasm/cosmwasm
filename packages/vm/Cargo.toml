--- conflicted
+++ resolved
@@ -44,17 +44,10 @@
 bech32 = "0.11.0"
 blake2 = "0.10.6"
 # Uses the path when built locally; uses the given version from crates.io when published
-<<<<<<< HEAD
-cosmwasm-core = { version = "3.0.1" }
-cosmwasm-std = { version = "3.0.1", default-features = false, features = ["std"] }
-cosmwasm-crypto = { version = "3.0.1" }
-cosmwasm-vm-derive = { version = "3.0.1" }
-=======
 cosmwasm-core = { workspace = true }
 cosmwasm-std = { workspace = true, features = ["std"] }
 cosmwasm-crypto = { workspace = true }
 cosmwasm-vm-derive = { workspace = true }
->>>>>>> fcfbf7e0
 derive_more = { version = "=1.0.0-beta.6", default-features = false, features = ["debug"] }
 hex = "0.4"
 rand_core = { version = "0.6", features = ["getrandom"] }
