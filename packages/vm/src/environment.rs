//! Internal details to be used by instance.rs only
use std::borrow::{Borrow, BorrowMut};
use std::marker::PhantomData;
use std::ptr::NonNull;
use std::rc::Rc;
use std::sync::{Arc, RwLock};

use derivative::Derivative;
use wasmer::{AsStoreMut, Instance as WasmerInstance, Memory, MemoryView, Value};
use wasmer_middlewares::metering::{get_remaining_points, set_remaining_points, MeteringPoints};

use crate::backend::{BackendApi, GasInfo, Querier, Storage};
use crate::errors::{VmError, VmResult};

/// Keep this as low as necessary to avoid deepy nested errors like this:
///
/// ```plain
/// RuntimeErr { msg: "Wasmer runtime error: RuntimeError: Error executing Wasm: Wasmer runtime error: RuntimeError: Error executing Wasm: Wasmer runtime error: RuntimeError: Error executing Wasm: Wasmer runtime error: RuntimeError: Error executing Wasm: Wasmer runtime error: RuntimeError: Maximum call depth exceeded." }
/// ```
const MAX_CALL_DEPTH: usize = 2;

/// Never can never be instantiated.
/// Replace this with the [never primitive type](https://doc.rust-lang.org/std/primitive.never.html) when stable.
#[derive(Debug)]
pub enum Never {}

/** gas config data */

#[derive(Clone, PartialEq, Eq, Debug)]
pub struct GasConfig {
    /// Gas costs of VM (not Backend) provided functionality
    /// secp256k1 signature verification cost
    pub secp256k1_verify_cost: u64,
    /// secp256k1 public key recovery cost
    pub secp256k1_recover_pubkey_cost: u64,
    /// ed25519 signature verification cost
    pub ed25519_verify_cost: u64,
    /// ed25519 batch signature verification cost
    pub ed25519_batch_verify_cost: u64,
    /// ed25519 batch signature verification cost (single public key)
    pub ed25519_batch_verify_one_pubkey_cost: u64,
}

impl Default for GasConfig {
    fn default() -> Self {
        // Target is 10^12 per millisecond (see GAS.md), i.e. 10^9 gas per µ second.
        const GAS_PER_US: u64 = 1_000_000_000;
        Self {
            // ~154 us in crypto benchmarks
            secp256k1_verify_cost: 154 * GAS_PER_US,
            // ~162 us in crypto benchmarks
            secp256k1_recover_pubkey_cost: 162 * GAS_PER_US,
            // ~63 us in crypto benchmarks
            ed25519_verify_cost: 63 * GAS_PER_US,
            // Gas cost factors, relative to ed25519_verify cost
            // From https://docs.rs/ed25519-zebra/2.2.0/ed25519_zebra/batch/index.html
            ed25519_batch_verify_cost: 63 * GAS_PER_US / 2,
            ed25519_batch_verify_one_pubkey_cost: 63 * GAS_PER_US / 4,
        }
    }
}

/** context data **/

#[derive(Clone, PartialEq, Eq, Debug, Default)]
pub struct GasState {
    /// Gas limit for the computation, including internally and externally used gas.
    /// This is set when the Environment is created and never mutated.
    ///
    /// Measured in [CosmWasm gas](https://github.com/CosmWasm/cosmwasm/blob/main/docs/GAS.md).
    pub gas_limit: u64,
    /// Tracking the gas used in the Cosmos SDK, in CosmWasm gas units.
    pub externally_used_gas: u64,
}

impl GasState {
    fn with_limit(gas_limit: u64) -> Self {
        Self {
            gas_limit,
            externally_used_gas: 0,
        }
    }
}

/// Additional environmental information in a debug call.
///
/// The currently unused lifetime parameter 'a allows accessing referenced data in the debug implementation
/// without cloning it.
#[derive(Derivative)]
#[derivative(Debug)]
#[non_exhaustive]
pub struct DebugInfo<'a> {
    pub gas_remaining: u64,
    // This field is just to allow us to add the unused lifetime parameter. It can be removed
    // at any time.
    #[doc(hidden)]
    #[derivative(Debug = "ignore")]
    pub(crate) __lifetime: PhantomData<&'a ()>,
}

// Unfortunately we cannot create an alias for the trait (https://github.com/rust-lang/rust/issues/41517).
// So we need to copy it in a few places.
//
//                            /- BEGIN TRAIT                   END TRAIT \
//                            |                                          |
//                            v                                          v
pub type DebugHandlerFn = dyn for<'a> Fn(/* msg */ &'a str, DebugInfo<'a>);

/// A environment that provides access to the ContextData.
/// The environment is clonable but clones access the same underlying data.
pub struct Environment<A, S, Q> {
    pub memory: Option<Memory>,
    pub api: A,
    pub gas_config: GasConfig,
    data: Arc<RwLock<ContextData<S, Q>>>,
}

unsafe impl<A: BackendApi, S: Storage, Q: Querier> Send for Environment<A, S, Q> {}

unsafe impl<A: BackendApi, S: Storage, Q: Querier> Sync for Environment<A, S, Q> {}

impl<A: BackendApi, S: Storage, Q: Querier> Clone for Environment<A, S, Q> {
    fn clone(&self) -> Self {
        Environment {
            memory: None,
            api: self.api,
            gas_config: self.gas_config.clone(),
            data: self.data.clone(),
        }
    }
}

impl<A: BackendApi, S: Storage, Q: Querier> Environment<A, S, Q> {
    pub fn new(api: A, gas_limit: u64) -> Self {
        Environment {
            memory: None,
            api,
            gas_config: GasConfig::default(),
            data: Arc::new(RwLock::new(ContextData::new(gas_limit))),
        }
    }

    pub fn set_debug_handler(&self, debug_handler: Option<Rc<DebugHandlerFn>>) {
        self.with_context_data_mut(|context_data| {
            context_data.debug_handler = debug_handler;
        })
    }

    pub fn debug_handler(&self) -> Option<Rc<DebugHandlerFn>> {
        self.with_context_data(|context_data| {
            // This clone here requires us to wrap the function in Rc instead of Box
            context_data.debug_handler.clone()
        })
    }

    fn with_context_data_mut<C, R>(&self, callback: C) -> R
    where
        C: FnOnce(&mut ContextData<S, Q>) -> R,
    {
        let mut guard = self.data.as_ref().write().unwrap();
        let context_data = guard.borrow_mut();
        callback(context_data)
    }

    fn with_context_data<C, R>(&self, callback: C) -> R
    where
        C: FnOnce(&ContextData<S, Q>) -> R,
    {
        let guard = self.data.as_ref().read().unwrap();
        let context_data = guard.borrow();
        callback(context_data)
    }

    pub fn with_gas_state<C, R>(&self, callback: C) -> R
    where
        C: FnOnce(&GasState) -> R,
    {
        self.with_context_data(|context_data| callback(&context_data.gas_state))
    }

    pub fn with_gas_state_mut<C, R>(&self, callback: C) -> R
    where
        C: FnOnce(&mut GasState) -> R,
    {
        self.with_context_data_mut(|context_data| callback(&mut context_data.gas_state))
    }

    pub fn with_wasmer_instance<C, R>(&self, callback: C) -> VmResult<R>
    where
        C: FnOnce(&WasmerInstance) -> VmResult<R>,
    {
        self.with_context_data(|context_data| match context_data.wasmer_instance {
            Some(instance_ptr) => {
                let instance_ref = unsafe { instance_ptr.as_ref() };
                callback(instance_ref)
            }
            None => Err(VmError::uninitialized_context_data("wasmer_instance")),
        })
    }

    /// Calls a function with the given name and arguments.
    /// The number of return values is variable and controlled by the guest.
    /// Usually we expect 0 or 1 return values. Use [`Self::call_function0`]
    /// or [`Self::call_function1`] to ensure the number of return values is checked.
    fn call_function(
        &self,
        store: &mut impl AsStoreMut,
        name: &str,
        args: &[Value],
    ) -> VmResult<Box<[Value]>> {
        // Clone function before calling it to avoid dead locks
        let func = self.with_wasmer_instance(|instance| {
            let func = instance.exports.get_function(name)?;
            Ok(func.clone())
        })?;
        self.increment_call_depth()?;
        let res = func.call(store, args).map_err(|runtime_err| -> VmError {
            self.with_wasmer_instance::<_, Never>(|instance| {
                let err: VmError = match get_remaining_points(store, instance) {
                    MeteringPoints::Remaining(_) => VmError::from(runtime_err),
                    MeteringPoints::Exhausted => VmError::gas_depletion(),
                };
                Err(err)
            })
            .unwrap_err() // with_wasmer_instance can only succeed if the callback succeeds
        });
        self.decrement_call_depth();
        res
    }

    pub fn call_function0(
        &self,
        store: &mut impl AsStoreMut,
        name: &str,
        args: &[Value],
    ) -> VmResult<()> {
        let result = self.call_function(store, name, args)?;
        let expected = 0;
        let actual = result.len();
        if actual != expected {
            return Err(VmError::result_mismatch(name, expected, actual));
        }
        Ok(())
    }

    pub fn call_function1(
        &self,
        store: &mut impl AsStoreMut,
        name: &str,
        args: &[Value],
    ) -> VmResult<Value> {
        let result = self.call_function(store, name, args)?;
        let expected = 1;
        let actual = result.len();
        if actual != expected {
            return Err(VmError::result_mismatch(name, expected, actual));
        }
        Ok(result[0].clone())
    }

    pub fn with_storage_from_context<C, T>(&self, callback: C) -> VmResult<T>
    where
        C: FnOnce(&mut S) -> VmResult<T>,
    {
        self.with_context_data_mut(|context_data| match context_data.storage.as_mut() {
            Some(data) => callback(data),
            None => Err(VmError::uninitialized_context_data("storage")),
        })
    }

    pub fn with_querier_from_context<C, T>(&self, callback: C) -> VmResult<T>
    where
        C: FnOnce(&mut Q) -> VmResult<T>,
    {
        self.with_context_data_mut(|context_data| match context_data.querier.as_mut() {
            Some(querier) => callback(querier),
            None => Err(VmError::uninitialized_context_data("querier")),
        })
    }

    /// Creates a back reference from a contact to its partent instance
    pub fn set_wasmer_instance(&self, wasmer_instance: Option<NonNull<WasmerInstance>>) {
        self.with_context_data_mut(|context_data| {
            context_data.wasmer_instance = wasmer_instance;
        });
    }

    /// Returns true iff the storage is set to readonly mode
    pub fn is_storage_readonly(&self) -> bool {
        self.with_context_data(|context_data| context_data.storage_readonly)
    }

    pub fn set_storage_readonly(&self, new_value: bool) {
        self.with_context_data_mut(|context_data| {
            context_data.storage_readonly = new_value;
        })
    }

    /// Increments the call depth by 1 and returns the new value
    pub fn increment_call_depth(&self) -> VmResult<usize> {
        let new = self.with_context_data_mut(|context_data| {
            let new = context_data.call_depth + 1;
            context_data.call_depth = new;
            new
        });
        if new > MAX_CALL_DEPTH {
            return Err(VmError::max_call_depth_exceeded());
        }
        Ok(new)
    }

    /// Decrements the call depth by 1 and returns the new value
    pub fn decrement_call_depth(&self) -> usize {
        self.with_context_data_mut(|context_data| {
            let new = context_data
                .call_depth
                .checked_sub(1)
                .expect("Call depth < 0. This is a bug.");
            context_data.call_depth = new;
            new
        })
    }

    pub fn get_gas_left(&self, store: &mut impl AsStoreMut) -> u64 {
        self.with_wasmer_instance(|instance| {
            Ok(match get_remaining_points(store, instance) {
                MeteringPoints::Remaining(count) => count,
                MeteringPoints::Exhausted => 0,
            })
        })
        .expect("Wasmer instance is not set. This is a bug in the lifecycle.")
    }

    pub fn set_gas_left(&self, store: &mut impl AsStoreMut, new_value: u64) {
        self.with_wasmer_instance(|instance| {
            set_remaining_points(store, instance, new_value);
            Ok(())
        })
        .expect("Wasmer instance is not set. This is a bug in the lifecycle.")
    }

    /// Decreases gas left by the given amount.
    /// If the amount exceeds the available gas, the remaining gas is set to 0 and
    /// an VmError::GasDepletion error is returned.
    #[allow(unused)] // used in tests
    pub fn decrease_gas_left(&self, store: &mut impl AsStoreMut, amount: u64) -> VmResult<()> {
        self.with_wasmer_instance(|instance| {
            let remaining = match get_remaining_points(store, instance) {
                MeteringPoints::Remaining(count) => count,
                MeteringPoints::Exhausted => 0,
            };
            if amount > remaining {
                set_remaining_points(store, instance, 0);
                Err(VmError::gas_depletion())
            } else {
                set_remaining_points(store, instance, remaining - amount);
                Ok(())
            }
        })
    }

    /// Creates a MemoryView.
    /// This must be short living and not be used after the memory was grown.
    pub fn memory<'a>(&self, store: &'a mut impl AsStoreMut) -> MemoryView<'a> {
        self.memory
            .as_ref()
            .expect("Memory is not set. This is a bug in the lifecycle.")
            .view(store)
    }

    /// Moves owned instances of storage and querier into the env.
    /// Should be followed by exactly one call to move_out when the instance is finished.
    pub fn move_in(&self, storage: S, querier: Q) {
        self.with_context_data_mut(|context_data| {
            context_data.storage = Some(storage);
            context_data.querier = Some(querier);
        });
    }

    /// Returns the original storage and querier as owned instances, and closes any remaining
    /// iterators. This is meant to be called when recycling the instance.
    pub fn move_out(&self) -> (Option<S>, Option<Q>) {
        self.with_context_data_mut(|context_data| {
            (context_data.storage.take(), context_data.querier.take())
        })
    }
}

pub struct ContextData<S, Q> {
    gas_state: GasState,
    storage: Option<S>,
    storage_readonly: bool,
    call_depth: usize,
    querier: Option<Q>,
    debug_handler: Option<Rc<DebugHandlerFn>>,
    /// A non-owning link to the wasmer instance
    wasmer_instance: Option<NonNull<WasmerInstance>>,
}

impl<S: Storage, Q: Querier> ContextData<S, Q> {
    pub fn new(gas_limit: u64) -> Self {
        ContextData::<S, Q> {
            gas_state: GasState::with_limit(gas_limit),
            storage: None,
            storage_readonly: true,
            call_depth: 0,
            querier: None,
            debug_handler: None,
            wasmer_instance: None,
        }
    }
}

pub fn process_gas_info<A: BackendApi, S: Storage, Q: Querier>(
    env: &Environment<A, S, Q>,
    store: &mut impl AsStoreMut,
    info: GasInfo,
) -> VmResult<()> {
    let gas_left = env.get_gas_left(store);

    let new_limit = env.with_gas_state_mut(|gas_state| {
        gas_state.externally_used_gas += info.externally_used;
        // These lines reduce the amount of gas available to wasmer
        // so it can not consume gas that was consumed externally.
        gas_left
            .saturating_sub(info.externally_used)
            .saturating_sub(info.cost)
    });

    // This tells wasmer how much more gas it can consume from this point in time.
    env.set_gas_left(store, new_limit);

    if info.externally_used + info.cost > gas_left {
        Err(VmError::gas_depletion())
    } else {
        Ok(())
    }
}

#[cfg(test)]
mod tests {
    use super::*;
    use crate::backend::Storage;
    use crate::conversion::ref_to_u32;
    use crate::errors::VmError;
    use crate::size::Size;
    use crate::testing::{MockApi, MockQuerier, MockStorage};
    use crate::wasm_backend::{compile, make_store_with_engine};
    use cosmwasm_std::{
        coins, from_binary, to_vec, AllBalanceResponse, BankQuery, Empty, QueryRequest,
    };
    use wasmer::{imports, Function, Instance as WasmerInstance, Store};

    static CONTRACT: &[u8] = include_bytes!("../testdata/hackatom.wasm");

    // prepared data
    const INIT_KEY: &[u8] = b"foo";
    const INIT_VALUE: &[u8] = b"bar";
    // this account has some coins
    const INIT_ADDR: &str = "someone";
    const INIT_AMOUNT: u128 = 500;
    const INIT_DENOM: &str = "TOKEN";

    const TESTING_GAS_LIMIT: u64 = 500_000_000_000; // ~0.5ms
    const DEFAULT_QUERY_GAS_LIMIT: u64 = 300_000;
    const TESTING_MEMORY_LIMIT: Option<Size> = Some(Size::mebi(16));

    fn make_instance(
        gas_limit: u64,
    ) -> (
        Environment<MockApi, MockStorage, MockQuerier>,
        Store,
        Box<WasmerInstance>,
    ) {
        let env = Environment::new(MockApi::default(), gas_limit);

        let (engine, module) = compile(CONTRACT, &[]).unwrap();
        let mut store = make_store_with_engine(engine, TESTING_MEMORY_LIMIT);

        // we need stubs for all required imports
        let import_obj = imports! {
            "env" => {
<<<<<<< HEAD
                "db_read" => Function::new_native(store, |_a: u32| -> u32 { 0 }),
                "db_write" => Function::new_native(store, |_a: u32, _b: u32| {}),
                "db_remove" => Function::new_native(store, |_a: u32| {}),
                "db_scan" => Function::new_native(store, |_a: u32, _b: u32, _c: i32| -> u32 { 0 }),
                "db_next" => Function::new_native(store, |_a: u32| -> u32 { 0 }),
                "query_chain" => Function::new_native(store, |_a: u32| -> u32 { 0 }),
                "addr_validate" => Function::new_native(store, |_a: u32| -> u32 { 0 }),
                "addr_canonicalize" => Function::new_native(store, |_a: u32, _b: u32| -> u32 { 0 }),
                "addr_humanize" => Function::new_native(store, |_a: u32, _b: u32| -> u32 { 0 }),
                "secp256k1_verify" => Function::new_native(store, |_a: u32, _b: u32, _c: u32| -> u32 { 0 }),
                "secp256k1_recover_pubkey" => Function::new_native(store, |_a: u32, _b: u32, _c: u32| -> u64 { 0 }),
                "ed25519_verify" => Function::new_native(store, |_a: u32, _b: u32, _c: u32| -> u32 { 0 }),
                "ed25519_batch_verify" => Function::new_native(store, |_a: u32, _b: u32, _c: u32| -> u32 { 0 }),
                "keccak256" => Function::new_native(store, |_a: u32 | -> u64 { 0 }),
                "debug" => Function::new_native(store, |_a: u32| {}),
                "abort" => Function::new_native(store, |_a: u32| {}),
=======
                "db_read" => Function::new_typed(&mut store, |_a: u32| -> u32 { 0 }),
                "db_write" => Function::new_typed(&mut store, |_a: u32, _b: u32| {}),
                "db_remove" => Function::new_typed(&mut store, |_a: u32| {}),
                "db_scan" => Function::new_typed(&mut store, |_a: u32, _b: u32, _c: i32| -> u32 { 0 }),
                "db_next" => Function::new_typed(&mut store, |_a: u32| -> u32 { 0 }),
                "query_chain" => Function::new_typed(&mut store, |_a: u32| -> u32 { 0 }),
                "addr_validate" => Function::new_typed(&mut store, |_a: u32| -> u32 { 0 }),
                "addr_canonicalize" => Function::new_typed(&mut store, |_a: u32, _b: u32| -> u32 { 0 }),
                "addr_humanize" => Function::new_typed(&mut store, |_a: u32, _b: u32| -> u32 { 0 }),
                "secp256k1_verify" => Function::new_typed(&mut store, |_a: u32, _b: u32, _c: u32| -> u32 { 0 }),
                "secp256k1_recover_pubkey" => Function::new_typed(&mut store, |_a: u32, _b: u32, _c: u32| -> u64 { 0 }),
                "ed25519_verify" => Function::new_typed(&mut store, |_a: u32, _b: u32, _c: u32| -> u32 { 0 }),
                "ed25519_batch_verify" => Function::new_typed(&mut store, |_a: u32, _b: u32, _c: u32| -> u32 { 0 }),
                "debug" => Function::new_typed(&mut store, |_a: u32| {}),
                "abort" => Function::new_typed(&mut store, |_a: u32| {}),
>>>>>>> 5220ed7a
            },
        };
        let instance = Box::from(WasmerInstance::new(&mut store, &module, &import_obj).unwrap());

        let instance_ptr = NonNull::from(instance.as_ref());
        env.set_wasmer_instance(Some(instance_ptr));
        env.set_gas_left(&mut store, gas_limit);

        (env, store, instance)
    }

    fn leave_default_data(env: &Environment<MockApi, MockStorage, MockQuerier>) {
        // create some mock data
        let mut storage = MockStorage::new();
        storage
            .set(INIT_KEY, INIT_VALUE)
            .0
            .expect("error setting value");
        let querier: MockQuerier<Empty> =
            MockQuerier::new(&[(INIT_ADDR, &coins(INIT_AMOUNT, INIT_DENOM))]);
        env.move_in(storage, querier);
    }

    #[test]
    fn move_out_works() {
        let (env, _store, _instance) = make_instance(TESTING_GAS_LIMIT);

        // empty data on start
        let (inits, initq) = env.move_out();
        assert!(inits.is_none());
        assert!(initq.is_none());

        // store it on the instance
        leave_default_data(&env);
        let (s, q) = env.move_out();
        assert!(s.is_some());
        assert!(q.is_some());
        assert_eq!(
            s.unwrap().get(INIT_KEY).0.unwrap(),
            Some(INIT_VALUE.to_vec())
        );

        // now is empty again
        let (ends, endq) = env.move_out();
        assert!(ends.is_none());
        assert!(endq.is_none());
    }

    #[test]
    fn process_gas_info_works_for_cost() {
        let (env, mut store, _instance) = make_instance(100);
        assert_eq!(env.get_gas_left(&mut store), 100);

        // Consume all the Gas that we allocated
        process_gas_info(&env, &mut store, GasInfo::with_cost(70)).unwrap();
        assert_eq!(env.get_gas_left(&mut store), 30);
        process_gas_info(&env, &mut store, GasInfo::with_cost(4)).unwrap();
        assert_eq!(env.get_gas_left(&mut store), 26);
        process_gas_info(&env, &mut store, GasInfo::with_cost(6)).unwrap();
        assert_eq!(env.get_gas_left(&mut store), 20);
        process_gas_info(&env, &mut store, GasInfo::with_cost(20)).unwrap();
        assert_eq!(env.get_gas_left(&mut store), 0);

        // Using one more unit of gas triggers a failure
        match process_gas_info(&env, &mut store, GasInfo::with_cost(1)).unwrap_err() {
            VmError::GasDepletion { .. } => {}
            err => panic!("unexpected error: {:?}", err),
        }
    }

    #[test]
    fn process_gas_info_works_for_externally_used() {
        let (env, mut store, _instance) = make_instance(100);
        assert_eq!(env.get_gas_left(&mut store), 100);

        // Consume all the Gas that we allocated
        process_gas_info(&env, &mut store, GasInfo::with_externally_used(70)).unwrap();
        assert_eq!(env.get_gas_left(&mut store), 30);
        process_gas_info(&env, &mut store, GasInfo::with_externally_used(4)).unwrap();
        assert_eq!(env.get_gas_left(&mut store), 26);
        process_gas_info(&env, &mut store, GasInfo::with_externally_used(6)).unwrap();
        assert_eq!(env.get_gas_left(&mut store), 20);
        process_gas_info(&env, &mut store, GasInfo::with_externally_used(20)).unwrap();
        assert_eq!(env.get_gas_left(&mut store), 0);

        // Using one more unit of gas triggers a failure
        match process_gas_info(&env, &mut store, GasInfo::with_externally_used(1)).unwrap_err() {
            VmError::GasDepletion { .. } => {}
            err => panic!("unexpected error: {:?}", err),
        }
    }

    #[test]
    fn process_gas_info_works_for_cost_and_externally_used() {
        let (env, mut store, _instance) = make_instance(100);
        assert_eq!(env.get_gas_left(&mut store), 100);
        let gas_state = env.with_gas_state(|gas_state| gas_state.clone());
        assert_eq!(gas_state.gas_limit, 100);
        assert_eq!(gas_state.externally_used_gas, 0);

        process_gas_info(&env, &mut store, GasInfo::new(17, 4)).unwrap();
        assert_eq!(env.get_gas_left(&mut store), 79);
        let gas_state = env.with_gas_state(|gas_state| gas_state.clone());
        assert_eq!(gas_state.gas_limit, 100);
        assert_eq!(gas_state.externally_used_gas, 4);

        process_gas_info(&env, &mut store, GasInfo::new(9, 0)).unwrap();
        assert_eq!(env.get_gas_left(&mut store), 70);
        let gas_state = env.with_gas_state(|gas_state| gas_state.clone());
        assert_eq!(gas_state.gas_limit, 100);
        assert_eq!(gas_state.externally_used_gas, 4);

        process_gas_info(&env, &mut store, GasInfo::new(0, 70)).unwrap();
        assert_eq!(env.get_gas_left(&mut store), 0);
        let gas_state = env.with_gas_state(|gas_state| gas_state.clone());
        assert_eq!(gas_state.gas_limit, 100);
        assert_eq!(gas_state.externally_used_gas, 74);

        // More cost fail but do not change stats
        match process_gas_info(&env, &mut store, GasInfo::new(1, 0)).unwrap_err() {
            VmError::GasDepletion { .. } => {}
            err => panic!("unexpected error: {:?}", err),
        }
        assert_eq!(env.get_gas_left(&mut store), 0);
        let gas_state = env.with_gas_state(|gas_state| gas_state.clone());
        assert_eq!(gas_state.gas_limit, 100);
        assert_eq!(gas_state.externally_used_gas, 74);

        // More externally used fails and changes stats
        match process_gas_info(&env, &mut store, GasInfo::new(0, 1)).unwrap_err() {
            VmError::GasDepletion { .. } => {}
            err => panic!("unexpected error: {:?}", err),
        }
        assert_eq!(env.get_gas_left(&mut store), 0);
        let gas_state = env.with_gas_state(|gas_state| gas_state.clone());
        assert_eq!(gas_state.gas_limit, 100);
        assert_eq!(gas_state.externally_used_gas, 75);
    }

    #[test]
    fn process_gas_info_zeros_gas_left_when_exceeded() {
        // with_externally_used
        {
            let (env, mut store, _instance) = make_instance(100);
            let result = process_gas_info(&env, &mut store, GasInfo::with_externally_used(120));
            match result.unwrap_err() {
                VmError::GasDepletion { .. } => {}
                err => panic!("unexpected error: {:?}", err),
            }
            assert_eq!(env.get_gas_left(&mut store), 0);
            let gas_state = env.with_gas_state(|gas_state| gas_state.clone());
            assert_eq!(gas_state.gas_limit, 100);
            assert_eq!(gas_state.externally_used_gas, 120);
        }

        // with_cost
        {
            let (env, mut store, _instance) = make_instance(100);
            let result = process_gas_info(&env, &mut store, GasInfo::with_cost(120));
            match result.unwrap_err() {
                VmError::GasDepletion { .. } => {}
                err => panic!("unexpected error: {:?}", err),
            }
            assert_eq!(env.get_gas_left(&mut store), 0);
            let gas_state = env.with_gas_state(|gas_state| gas_state.clone());
            assert_eq!(gas_state.gas_limit, 100);
            assert_eq!(gas_state.externally_used_gas, 0);
        }
    }

    #[test]
    fn process_gas_info_works_correctly_with_gas_consumption_in_wasmer() {
        let (env, mut store, _instance) = make_instance(100);
        assert_eq!(env.get_gas_left(&mut store), 100);

        // Some gas was consumed externally
        process_gas_info(&env, &mut store, GasInfo::with_externally_used(50)).unwrap();
        assert_eq!(env.get_gas_left(&mut store), 50);
        process_gas_info(&env, &mut store, GasInfo::with_externally_used(4)).unwrap();
        assert_eq!(env.get_gas_left(&mut store), 46);

        // Consume 20 gas directly in wasmer
        env.decrease_gas_left(&mut store, 20).unwrap();
        assert_eq!(env.get_gas_left(&mut store), 26);

        process_gas_info(&env, &mut store, GasInfo::with_externally_used(6)).unwrap();
        assert_eq!(env.get_gas_left(&mut store), 20);
        process_gas_info(&env, &mut store, GasInfo::with_externally_used(20)).unwrap();
        assert_eq!(env.get_gas_left(&mut store), 0);

        // Using one more unit of gas triggers a failure
        match process_gas_info(&env, &mut store, GasInfo::with_externally_used(1)).unwrap_err() {
            VmError::GasDepletion { .. } => {}
            err => panic!("unexpected error: {:?}", err),
        }
    }

    #[test]
    fn is_storage_readonly_defaults_to_true() {
        let (env, _store, _instance) = make_instance(TESTING_GAS_LIMIT);
        leave_default_data(&env);

        assert!(env.is_storage_readonly());
    }

    #[test]
    fn set_storage_readonly_can_change_flag() {
        let (env, _store, _instance) = make_instance(TESTING_GAS_LIMIT);
        leave_default_data(&env);

        // change
        env.set_storage_readonly(false);
        assert!(!env.is_storage_readonly());

        // still false
        env.set_storage_readonly(false);
        assert!(!env.is_storage_readonly());

        // change back
        env.set_storage_readonly(true);
        assert!(env.is_storage_readonly());
    }

    #[test]
    fn call_function_works() {
        let (env, mut store, _instance) = make_instance(TESTING_GAS_LIMIT);
        leave_default_data(&env);

        let result = env
            .call_function(&mut store, "allocate", &[10u32.into()])
            .unwrap();
        let ptr = ref_to_u32(&result[0]).unwrap();
        assert!(ptr > 0);
    }

    #[test]
    fn call_function_fails_for_missing_instance() {
        let (env, mut store, _instance) = make_instance(TESTING_GAS_LIMIT);
        leave_default_data(&env);

        // Clear context's wasmer_instance
        env.set_wasmer_instance(None);

        let res = env.call_function(&mut store, "allocate", &[]);
        match res.unwrap_err() {
            VmError::UninitializedContextData { kind, .. } => assert_eq!(kind, "wasmer_instance"),
            err => panic!("Unexpected error: {:?}", err),
        }
    }

    #[test]
    fn call_function_fails_for_missing_function() {
        let (env, mut store, _instance) = make_instance(TESTING_GAS_LIMIT);
        leave_default_data(&env);

        let res = env.call_function(&mut store, "doesnt_exist", &[]);
        match res.unwrap_err() {
            VmError::ResolveErr { msg, .. } => {
                assert_eq!(msg, "Could not get export: Missing export doesnt_exist");
            }
            err => panic!("Unexpected error: {:?}", err),
        }
    }

    #[test]
    fn call_function0_works() {
        let (env, mut store, _instance) = make_instance(TESTING_GAS_LIMIT);
        leave_default_data(&env);

        env.call_function0(&mut store, "interface_version_8", &[])
            .unwrap();
    }

    #[test]
    fn call_function0_errors_for_wrong_result_count() {
        let (env, mut store, _instance) = make_instance(TESTING_GAS_LIMIT);
        leave_default_data(&env);

        let result = env.call_function0(&mut store, "allocate", &[10u32.into()]);
        match result.unwrap_err() {
            VmError::ResultMismatch {
                function_name,
                expected,
                actual,
                ..
            } => {
                assert_eq!(function_name, "allocate");
                assert_eq!(expected, 0);
                assert_eq!(actual, 1);
            }
            err => panic!("unexpected error: {:?}", err),
        }
    }

    #[test]
    fn call_function1_works() {
        let (env, mut store, _instance) = make_instance(TESTING_GAS_LIMIT);
        leave_default_data(&env);

        let result = env
            .call_function1(&mut store, "allocate", &[10u32.into()])
            .unwrap();
        let ptr = ref_to_u32(&result).unwrap();
        assert!(ptr > 0);
    }

    #[test]
    fn call_function1_errors_for_wrong_result_count() {
        let (env, mut store, _instance) = make_instance(TESTING_GAS_LIMIT);
        leave_default_data(&env);

        let result = env
            .call_function1(&mut store, "allocate", &[10u32.into()])
            .unwrap();
        let ptr = ref_to_u32(&result).unwrap();
        assert!(ptr > 0);

        let result = env.call_function1(&mut store, "deallocate", &[ptr.into()]);
        match result.unwrap_err() {
            VmError::ResultMismatch {
                function_name,
                expected,
                actual,
                ..
            } => {
                assert_eq!(function_name, "deallocate");
                assert_eq!(expected, 1);
                assert_eq!(actual, 0);
            }
            err => panic!("unexpected error: {:?}", err),
        }
    }

    #[test]
    fn with_storage_from_context_set_get() {
        let (env, _store, _instance) = make_instance(TESTING_GAS_LIMIT);
        leave_default_data(&env);

        let val = env
            .with_storage_from_context::<_, _>(|store| {
                Ok(store.get(INIT_KEY).0.expect("error getting value"))
            })
            .unwrap();
        assert_eq!(val, Some(INIT_VALUE.to_vec()));

        let set_key: &[u8] = b"more";
        let set_value: &[u8] = b"data";

        env.with_storage_from_context::<_, _>(|store| {
            store
                .set(set_key, set_value)
                .0
                .expect("error setting value");
            Ok(())
        })
        .unwrap();

        env.with_storage_from_context::<_, _>(|store| {
            assert_eq!(store.get(INIT_KEY).0.unwrap(), Some(INIT_VALUE.to_vec()));
            assert_eq!(store.get(set_key).0.unwrap(), Some(set_value.to_vec()));
            Ok(())
        })
        .unwrap();
    }

    #[test]
    #[should_panic(expected = "A panic occurred in the callback.")]
    fn with_storage_from_context_handles_panics() {
        let (env, _store, _instance) = make_instance(TESTING_GAS_LIMIT);
        leave_default_data(&env);

        env.with_storage_from_context::<_, ()>(|_store| {
            panic!("A panic occurred in the callback.")
        })
        .unwrap();
    }

    #[test]
    fn with_querier_from_context_works() {
        let (env, _store, _instance) = make_instance(TESTING_GAS_LIMIT);
        leave_default_data(&env);

        let res = env
            .with_querier_from_context::<_, _>(|querier| {
                let req: QueryRequest<Empty> = QueryRequest::Bank(BankQuery::AllBalances {
                    address: INIT_ADDR.to_string(),
                });
                let (result, _gas_info) =
                    querier.query_raw(&to_vec(&req).unwrap(), DEFAULT_QUERY_GAS_LIMIT);
                Ok(result.unwrap())
            })
            .unwrap()
            .unwrap()
            .unwrap();
        let balance: AllBalanceResponse = from_binary(&res).unwrap();

        assert_eq!(balance.amount, coins(INIT_AMOUNT, INIT_DENOM));
    }

    #[test]
    #[should_panic(expected = "A panic occurred in the callback.")]
    fn with_querier_from_context_handles_panics() {
        let (env, _store, _instance) = make_instance(TESTING_GAS_LIMIT);
        leave_default_data(&env);

        env.with_querier_from_context::<_, ()>(|_querier| {
            panic!("A panic occurred in the callback.")
        })
        .unwrap();
    }
}<|MERGE_RESOLUTION|>--- conflicted
+++ resolved
@@ -480,24 +480,6 @@
         // we need stubs for all required imports
         let import_obj = imports! {
             "env" => {
-<<<<<<< HEAD
-                "db_read" => Function::new_native(store, |_a: u32| -> u32 { 0 }),
-                "db_write" => Function::new_native(store, |_a: u32, _b: u32| {}),
-                "db_remove" => Function::new_native(store, |_a: u32| {}),
-                "db_scan" => Function::new_native(store, |_a: u32, _b: u32, _c: i32| -> u32 { 0 }),
-                "db_next" => Function::new_native(store, |_a: u32| -> u32 { 0 }),
-                "query_chain" => Function::new_native(store, |_a: u32| -> u32 { 0 }),
-                "addr_validate" => Function::new_native(store, |_a: u32| -> u32 { 0 }),
-                "addr_canonicalize" => Function::new_native(store, |_a: u32, _b: u32| -> u32 { 0 }),
-                "addr_humanize" => Function::new_native(store, |_a: u32, _b: u32| -> u32 { 0 }),
-                "secp256k1_verify" => Function::new_native(store, |_a: u32, _b: u32, _c: u32| -> u32 { 0 }),
-                "secp256k1_recover_pubkey" => Function::new_native(store, |_a: u32, _b: u32, _c: u32| -> u64 { 0 }),
-                "ed25519_verify" => Function::new_native(store, |_a: u32, _b: u32, _c: u32| -> u32 { 0 }),
-                "ed25519_batch_verify" => Function::new_native(store, |_a: u32, _b: u32, _c: u32| -> u32 { 0 }),
-                "keccak256" => Function::new_native(store, |_a: u32 | -> u64 { 0 }),
-                "debug" => Function::new_native(store, |_a: u32| {}),
-                "abort" => Function::new_native(store, |_a: u32| {}),
-=======
                 "db_read" => Function::new_typed(&mut store, |_a: u32| -> u32 { 0 }),
                 "db_write" => Function::new_typed(&mut store, |_a: u32, _b: u32| {}),
                 "db_remove" => Function::new_typed(&mut store, |_a: u32| {}),
@@ -511,9 +493,9 @@
                 "secp256k1_recover_pubkey" => Function::new_typed(&mut store, |_a: u32, _b: u32, _c: u32| -> u64 { 0 }),
                 "ed25519_verify" => Function::new_typed(&mut store, |_a: u32, _b: u32, _c: u32| -> u32 { 0 }),
                 "ed25519_batch_verify" => Function::new_typed(&mut store, |_a: u32, _b: u32, _c: u32| -> u32 { 0 }),
+                "keccak256" => Function::new_typed(&mut, |_a: u32 | -> u64 { 0 }),
                 "debug" => Function::new_typed(&mut store, |_a: u32| {}),
                 "abort" => Function::new_typed(&mut store, |_a: u32| {}),
->>>>>>> 5220ed7a
             },
         };
         let instance = Box::from(WasmerInstance::new(&mut store, &module, &import_obj).unwrap());
