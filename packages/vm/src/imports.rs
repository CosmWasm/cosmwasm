//! Import implementations

#[cfg(feature = "iterator")]
use std::convert::TryInto;

#[cfg(feature = "iterator")]
use cosmwasm_std::Order;
use cosmwasm_std::{Binary, CanonicalAddr, HumanAddr};
use wasmer_runtime_core::vm::Ctx;

#[cfg(feature = "iterator")]
use crate::context::{add_iterator, with_iterator_from_context};
use crate::context::{
    is_storage_readonly, try_consume_gas, with_func_from_context, with_querier_from_context,
    with_storage_from_context,
};
#[cfg(feature = "iterator")]
use crate::conversion::to_i32;
use crate::conversion::to_u32;
use crate::errors::{CommunicationError, VmError, VmResult};
#[cfg(feature = "iterator")]
use crate::memory::maybe_read_region;
use crate::memory::{read_region, write_region};
use crate::serde::to_vec;
use crate::traits::{Api, Querier, Storage};

/// A kibi (kilo binary)
static KI: usize = 1024;
/// Max key length for db_write (i.e. when VM reads from Wasm memory)
static MAX_LENGTH_DB_KEY: usize = 64 * KI;
/// Max key length for db_write (i.e. when VM reads from Wasm memory)
static MAX_LENGTH_DB_VALUE: usize = 128 * KI;
/// Typically 20 (Cosmos SDK, Ethereum) or 32 (Nano, Substrate)
const MAX_LENGTH_CANONICAL_ADDRESS: usize = 32;
/// The maximum allowed size for bech32 (https://github.com/bitcoin/bips/blob/master/bip-0173.mediawiki#bech32)
const MAX_LENGTH_HUMAN_ADDRESS: usize = 90;
static MAX_LENGTH_QUERY_CHAIN_REQUEST: usize = 64 * KI;

// TODO convert these numbers to a single enum.
mod errors {
    /// Success
    pub static NONE: i32 = 0;
    /// An unknown error occurred when writing to region
    pub static REGION_WRITE_UNKNOWN: i32 = -1_000_000;
    /// Could not write to region because it is too small
    pub static REGION_WRITE_TOO_SMALL: i32 = -1_000_001;
    /// An unknown error occurred when reading region
    pub static REGION_READ_UNKNOWN: i32 = -1_000_100;
    /// The contract sent us a Region we're not willing to read because it is too big
    pub static REGION_READ_LENGTH_TOO_BIG: i32 = -1_000_101;

    // unused block (-1_000_2xx)
    // unused block (-1_000_3xx)
    // unused block (-1_000_4xx)

    /// db_read errors (-1_001_0xx)
    /// db_write errors (-1_001_1xx)
    /// db_remove errors (-1_001_2xx)

    /// canonicalize_address errors (-1_002_0xx)
    pub mod canonicalize {
        /// The input address (human address) was invalid
        pub static INVALID_INPUT: i32 = -1_002_001;
    }

    // /// humanize_address errors (-1_002_1xx)
    // pub mod humanize {
    // }

    // query_chain errors (-1_003_0xx)

    // The -2_xxx_xxx namespace is reserved for #[cfg(feature = "iterator")]

    /// db_scan errors (-2_000_0xx)
    #[cfg(feature = "iterator")]
    pub mod scan {
        /// Invalid Order enum value passed into scan
        pub static INVALID_ORDER: i32 = -2_000_002;
    }

    // db_next errors (-2_000_1xx)
}

/// This macro wraps the read_region function for the purposes of the functions below which need to report errors
/// in its operation to the caller in the WASM runtime.
/// On success, the read data is returned from the expression.
/// On failure, an error number is wrapped in `Ok` and returned from the function.
macro_rules! read_region {
    ($ctx: expr, $ptr: expr, $length: expr) => {
        match read_region($ctx, $ptr, $length) {
            Ok(data) => data,
            Err(err) => {
                return Ok(match err {
                    VmError::RegionLengthTooBig { .. } => errors::REGION_READ_LENGTH_TOO_BIG,
                    _ => errors::REGION_READ_UNKNOWN,
                })
            }
        }
    };
}

/// This macro wraps the write_region function for the purposes of the functions below which need to report errors
/// in its operation to the caller in the WASM runtime.
/// On success, `errors::NONE` is returned from the expression.
/// On failure, an error number is wrapped in `Ok` and returned from the function.
macro_rules! write_region {
    ($ctx: expr, $ptr: expr, $buffer: expr) => {
        match write_region($ctx, $ptr, $buffer) {
            Ok(()) => errors::NONE,
            Err(err) => {
                return Ok(match err {
                    VmError::RegionTooSmall { .. } => errors::REGION_WRITE_TOO_SMALL,
                    _ => errors::REGION_WRITE_UNKNOWN,
                })
            }
        }
    };
}

/// Reads a storage entry from the VM's storage into Wasm memory
pub fn do_read<S: Storage, Q: Querier>(ctx: &mut Ctx, key_ptr: u32) -> VmResult<u32> {
    let key = read_region(ctx, key_ptr, MAX_LENGTH_DB_KEY)?;
    // `Ok(expr?)` used to convert the error variant.
    let (value, used_gas): (Option<Vec<u8>>, u64) =
        with_storage_from_context::<S, Q, _, _>(ctx, |store| Ok(store.get(&key)?))?;
    try_consume_gas::<S, Q>(ctx, used_gas)?;

    let out_data = match value {
        Some(data) => data,
        None => return Ok(0),
    };

    let out_ptr = with_func_from_context::<S, Q, u32, u32, _, _>(ctx, "allocate", |allocate| {
        let out_size = to_u32(out_data.len())?;
        let ptr = allocate.call(out_size)?;
        if ptr == 0 {
            return Err(CommunicationError::zero_address().into());
        }
        Ok(ptr)
    })?;
    write_region(ctx, out_ptr, &out_data)?;
    Ok(out_ptr)
}

/// Writes a storage entry from Wasm memory into the VM's storage
pub fn do_write<S: Storage, Q: Querier>(
    ctx: &mut Ctx,
    key_ptr: u32,
    value_ptr: u32,
) -> VmResult<()> {
    if is_storage_readonly::<S, Q>(ctx) {
        return Err(VmError::write_access_denied());
    }

    let key = read_region(ctx, key_ptr, MAX_LENGTH_DB_KEY)?;
    let value = read_region(ctx, value_ptr, MAX_LENGTH_DB_VALUE)?;
    let used_gas =
        with_storage_from_context::<S, Q, _, _>(ctx, |store| Ok(store.set(&key, &value)?))?;
    try_consume_gas::<S, Q>(ctx, used_gas)?;

    Ok(())
}

pub fn do_remove<S: Storage, Q: Querier>(ctx: &mut Ctx, key_ptr: u32) -> VmResult<()> {
    if is_storage_readonly::<S, Q>(ctx) {
        return Err(VmError::write_access_denied());
    }

    let key = read_region(ctx, key_ptr, MAX_LENGTH_DB_KEY)?;
    let used_gas = with_storage_from_context::<S, Q, _, _>(ctx, |store| Ok(store.remove(&key)?))?;
    try_consume_gas::<S, Q>(ctx, used_gas)?;

    Ok(())
}

pub fn do_canonicalize_address<A: Api>(
    api: A,
    ctx: &mut Ctx,
    human_ptr: u32,
    canonical_ptr: u32,
) -> VmResult<i32> {
    let human_data = read_region!(ctx, human_ptr, MAX_LENGTH_HUMAN_ADDRESS);
    let human = match String::from_utf8(human_data) {
        Ok(human_str) => HumanAddr(human_str),
        Err(_) => return Ok(errors::canonicalize::INVALID_INPUT),
    };
    let canon = api.canonical_address(&human)?;
    Ok(write_region!(ctx, canonical_ptr, canon.as_slice()))
}

pub fn do_humanize_address<A: Api>(
    api: A,
    ctx: &mut Ctx,
    canonical_ptr: u32,
    human_ptr: u32,
) -> VmResult<i32> {
    let canonical = Binary(read_region!(
        ctx,
        canonical_ptr,
        MAX_LENGTH_CANONICAL_ADDRESS
    ));
    let human = api.human_address(&CanonicalAddr(canonical))?;
    Ok(write_region!(ctx, human_ptr, human.as_str().as_bytes()))
}

pub fn do_query_chain<S: Storage, Q: Querier>(ctx: &mut Ctx, request_ptr: u32) -> VmResult<u32> {
    let request = read_region(ctx, request_ptr, MAX_LENGTH_QUERY_CHAIN_REQUEST)?;

    let (res, used_gas) =
        with_querier_from_context::<S, Q, _, _>(ctx, |querier| Ok(querier.raw_query(&request)?))?;
    try_consume_gas::<S, Q>(ctx, used_gas)?;

    let serialized = to_vec(&res)?;
    let out_ptr = with_func_from_context::<S, Q, u32, u32, _, _>(ctx, "allocate", |allocate| {
        let out_size = to_u32(serialized.len())?;
        let ptr = allocate.call(out_size)?;
        if ptr == 0 {
            return Err(CommunicationError::zero_address().into());
        }
        Ok(ptr)
    })?;
    write_region(ctx, out_ptr, &serialized)?;
    Ok(out_ptr)
}

#[cfg(feature = "iterator")]
pub fn do_scan<S: Storage + 'static, Q: Querier>(
    ctx: &mut Ctx,
    start_ptr: u32,
    end_ptr: u32,
    order: i32,
) -> VmResult<i32> {
    let start = maybe_read_region(ctx, start_ptr, MAX_LENGTH_DB_KEY)?;
    let end = maybe_read_region(ctx, end_ptr, MAX_LENGTH_DB_KEY)?;
    let order: Order = match order.try_into() {
        Ok(order) => order,
        Err(_) => return Ok(errors::scan::INVALID_ORDER),
    };
    let (iterator, used_gas) = with_storage_from_context::<S, Q, _, _>(ctx, |store| {
        Ok(store.range(start.as_deref(), end.as_deref(), order)?)
    })?;
    // Gas is consumed for creating an iterator if the first key in the DB has a value
    try_consume_gas::<S, Q>(ctx, used_gas)?;

    let new_id = add_iterator::<S, Q>(ctx, iterator);
    to_i32(new_id)
}

#[cfg(feature = "iterator")]
pub fn do_next<S: Storage, Q: Querier>(ctx: &mut Ctx, iterator_id: u32) -> VmResult<u32> {
    let item = with_iterator_from_context::<S, Q, _, _>(ctx, iterator_id, |iter| Ok(iter.next()))?;

    // Prepare return values. Both key and value are Options and will be written if set.
    let ((key, value), used_gas) = if let Some(result) = item {
        result?
    } else {
        // TODO is gas charged for nonexistent keys?
        ((Vec::<u8>::new(), Vec::<u8>::new()), 0) // Empty key will later be treated as _no more element_.
    };
    try_consume_gas::<S, Q>(ctx, used_gas)?;

    // Build value || key || keylen
    let keylen_bytes = to_u32(key.len())?.to_be_bytes();
    let mut out_data = value;
    out_data.reserve(key.len() + 4);
    out_data.extend(key);
    out_data.extend_from_slice(&keylen_bytes);

    let out_ptr = with_func_from_context::<S, Q, u32, u32, _, _>(ctx, "allocate", |allocate| {
        let out_size = to_u32(out_data.len())?;
        let ptr = allocate.call(out_size)?;
        if ptr == 0 {
            return Err(CommunicationError::zero_address().into());
        }
        Ok(ptr)
    })?;
    write_region(ctx, out_ptr, &out_data)?;
    Ok(out_ptr)
}

#[cfg(test)]
mod test {
    use super::*;
    use cosmwasm_std::{
        coins, from_binary, AllBalanceResponse, BankQuery, HumanAddr, Never, QueryRequest,
        SystemError, WasmQuery,
    };
    use std::ptr::NonNull;
    use wasmer_runtime_core::{imports, typed_func::Func, Instance as WasmerInstance};

    use crate::backends::compile;
    use crate::context::{
        move_into_context, set_storage_readonly, set_wasmer_instance, setup_context,
    };
    #[cfg(feature = "iterator")]
    use crate::conversion::to_u32;
    use crate::testing::{MockApi, MockQuerier, MockStorage};
    use crate::traits::ReadonlyStorage;
    use crate::FfiError;

    static CONTRACT: &[u8] = include_bytes!("../testdata/contract.wasm");

    // shorthands for function generics below
    type MS = MockStorage;
    type MQ = MockQuerier;

    // prepared data
    static KEY1: &[u8] = b"ant";
    static VALUE1: &[u8] = b"insect";
    static KEY2: &[u8] = b"tree";
    static VALUE2: &[u8] = b"plant";

    // this account has some coins
    static INIT_ADDR: &str = "someone";
    static INIT_AMOUNT: u128 = 500;
    static INIT_DENOM: &str = "TOKEN";

    #[cfg(feature = "singlepass")]
    use crate::backends::singlepass::GAS_LIMIT;
    #[cfg(not(feature = "singlepass"))]
    const GAS_LIMIT: u64 = 10_000_000_000;

    fn make_instance() -> Box<WasmerInstance> {
        let module = compile(&CONTRACT).unwrap();
        // we need stubs for all required imports
        let import_obj = imports! {
            || { setup_context::<MockStorage, MockQuerier>(GAS_LIMIT) },
            "env" => {
                "db_read" => Func::new(|_a: i32| -> u32 { 0 }),
                "db_write" => Func::new(|_a: i32, _b: i32| {}),
                "db_remove" => Func::new(|_a: i32| {}),
                "db_scan" => Func::new(|_a: i32, _b: i32, _c: i32| -> i32 { 0 }),
                "db_next" => Func::new(|_a: u32| -> u32 { 0 }),
                "query_chain" => Func::new(|_a: i32| -> i32 { 0 }),
                "canonicalize_address" => Func::new(|_a: i32, _b: i32| -> i32 { 0 }),
                "humanize_address" => Func::new(|_a: i32, _b: i32| -> i32 { 0 }),
            },
        };
        let mut instance = Box::from(module.instantiate(&import_obj).unwrap());
<<<<<<< HEAD

        let instance_ptr = NonNull::from(instance.as_ref());
        set_wasmer_instance::<MS, MQ>(instance.context_mut(), Some(instance_ptr));

=======
        set_storage_readonly::<MS, MQ>(instance.context_mut(), false);
>>>>>>> fd7a55f1
        instance
    }

    fn leave_default_data(ctx: &mut Ctx) {
        // create some mock data
        let mut storage = MockStorage::new();
        storage.set(KEY1, VALUE1).expect("error setting");
        storage.set(KEY2, VALUE2).expect("error setting");
        let querier: MockQuerier<Never> =
            MockQuerier::new(&[(&HumanAddr::from(INIT_ADDR), &coins(INIT_AMOUNT, INIT_DENOM))]);
        move_into_context(ctx, storage, querier);
    }

    fn write_data(wasmer_instance: &mut WasmerInstance, data: &[u8]) -> u32 {
        let allocate: Func<u32, u32> = wasmer_instance
            .exports
            .get("allocate")
            .expect("error getting function");
        let region_ptr = allocate
            .call(data.len() as u32)
            .expect("error calling allocate");
        write_region(wasmer_instance.context_mut(), region_ptr, data).expect("error writing");
        region_ptr
    }

    fn create_empty(wasmer_instance: &mut WasmerInstance, capacity: u32) -> u32 {
        let allocate: Func<u32, u32> = wasmer_instance
            .exports
            .get("allocate")
            .expect("error getting function");
        let region_ptr = allocate.call(capacity).expect("error calling allocate");
        region_ptr
    }

    /// A Region reader that is just good enough for the tests in this file
    fn force_read(ctx: &mut Ctx, region_ptr: u32) -> Vec<u8> {
        read_region(ctx, region_ptr, 5000).unwrap()
    }

    #[test]
    fn do_read_works() {
        let mut instance = make_instance();
        leave_default_data(instance.context_mut());

        let key_ptr = write_data(&mut instance, KEY1);
        let ctx = instance.context_mut();
        let result = do_read::<MS, MQ>(ctx, key_ptr);
        let value_ptr = result.unwrap();
        assert!(value_ptr > 0);
        assert_eq!(force_read(ctx, value_ptr as u32), VALUE1);
    }

    #[test]
    fn do_read_works_for_non_existent_key() {
        let mut instance = make_instance();
        leave_default_data(instance.context_mut());

        let key_ptr = write_data(&mut instance, b"I do not exist in storage");
        let ctx = instance.context_mut();
        let result = do_read::<MS, MQ>(ctx, key_ptr);
        assert_eq!(result.unwrap(), 0);
    }

    #[test]
    fn do_read_fails_for_large_key() {
        let mut instance = make_instance();
        leave_default_data(instance.context_mut());

        let key_ptr = write_data(&mut instance, &vec![7u8; 300 * 1024]);
        let ctx = instance.context_mut();
        let result = do_read::<MS, MQ>(ctx, key_ptr);
        match result.unwrap_err() {
            VmError::RegionLengthTooBig { length, .. } => assert_eq!(length, 300 * 1024),
            e => panic!("Unexpected error: {:?}", e),
        }
    }

    #[test]
    fn do_write_works() {
        let mut instance = make_instance();

        let key_ptr = write_data(&mut instance, b"new storage key");
        let value_ptr = write_data(&mut instance, b"new value");

        let ctx = instance.context_mut();
        leave_default_data(ctx);

        do_write::<MS, MQ>(ctx, key_ptr, value_ptr).unwrap();

        let (val, _used_gas) = with_storage_from_context::<MS, MQ, _, _>(ctx, |store| {
            Ok(store.get(b"new storage key").expect("error getting value"))
        })
        .unwrap();
        assert_eq!(val, Some(b"new value".to_vec()));
    }

    #[test]
    fn do_write_can_override() {
        let mut instance = make_instance();

        let key_ptr = write_data(&mut instance, KEY1);
        let value_ptr = write_data(&mut instance, VALUE2);

        let ctx = instance.context_mut();
        leave_default_data(ctx);

        do_write::<MS, MQ>(ctx, key_ptr, value_ptr).unwrap();

        let (val, _used_gas) = with_storage_from_context::<MS, MQ, _, _>(ctx, |store| {
            Ok(store.get(KEY1).expect("error getting value"))
        })
        .unwrap();
        assert_eq!(val, Some(VALUE2.to_vec()));
    }

    #[test]
    fn do_write_works_for_empty_value() {
        let mut instance = make_instance();

        let key_ptr = write_data(&mut instance, b"new storage key");
        let value_ptr = write_data(&mut instance, b"");

        let ctx = instance.context_mut();
        leave_default_data(ctx);

        do_write::<MS, MQ>(ctx, key_ptr, value_ptr).unwrap();

        let (val, _used_gas) = with_storage_from_context::<MS, MQ, _, _>(ctx, |store| {
            Ok(store.get(b"new storage key").expect("error getting value"))
        })
        .unwrap();
        assert_eq!(val, Some(b"".to_vec()));
    }

    #[test]
    fn do_write_fails_for_large_key() {
        let mut instance = make_instance();

        let key_ptr = write_data(&mut instance, &vec![4u8; 300 * 1024]);
        let value_ptr = write_data(&mut instance, b"new value");

        let ctx = instance.context_mut();
        leave_default_data(ctx);

        match do_write::<MS, MQ>(ctx, key_ptr, value_ptr).unwrap_err() {
            VmError::RegionLengthTooBig {
                length, max_length, ..
            } => {
                assert_eq!(length, 300 * 1024);
                assert_eq!(max_length, MAX_LENGTH_DB_KEY);
            }
            err => panic!("unexpected error: {:?}", err),
        };
    }

    #[test]
    fn do_write_fails_for_large_value() {
        let mut instance = make_instance();

        let key_ptr = write_data(&mut instance, b"new storage key");
        let value_ptr = write_data(&mut instance, &vec![5u8; 300 * 1024]);

        let ctx = instance.context_mut();
        leave_default_data(ctx);

        match do_write::<MS, MQ>(ctx, key_ptr, value_ptr).unwrap_err() {
            VmError::RegionLengthTooBig {
                length, max_length, ..
            } => {
                assert_eq!(length, 300 * 1024);
                assert_eq!(max_length, MAX_LENGTH_DB_VALUE);
            }
            err => panic!("unexpected error: {:?}", err),
        };
    }

    #[test]
    fn do_write_is_prohibited_in_readonly_contexts() {
        let mut instance = make_instance();

        let key_ptr = write_data(&mut instance, b"new storage key");
        let value_ptr = write_data(&mut instance, b"new value");

        let ctx = instance.context_mut();
        leave_default_data(ctx);
        set_storage_readonly::<MS, MQ>(ctx, true);

        let result = do_write::<MS, MQ>(ctx, key_ptr, value_ptr);
        match result.unwrap_err() {
            VmError::WriteAccessDenied { .. } => {}
            e => panic!("Unexpected error: {:?}", e),
        }
    }

    #[test]
    fn do_remove_works() {
        let mut instance = make_instance();

        let existing_key = KEY1;
        let key_ptr = write_data(&mut instance, existing_key);

        let ctx = instance.context_mut();
        leave_default_data(ctx);

        do_remove::<MS, MQ>(ctx, key_ptr).unwrap();

        let (value, _used_gas) = with_storage_from_context::<MS, MQ, _, _>(ctx, |store| {
            Ok(store.get(existing_key).expect("error getting value"))
        })
        .unwrap();
        assert_eq!(value, None);
    }

    #[test]
    fn do_remove_works_for_non_existent_key() {
        let mut instance = make_instance();

        let non_existent_key = b"I do not exist";
        let key_ptr = write_data(&mut instance, non_existent_key);

        let ctx = instance.context_mut();
        leave_default_data(ctx);

        // Note: right now we cannot differnetiate between an existent and a non-existent key
        do_remove::<MS, MQ>(ctx, key_ptr).unwrap();

        let (value, _used_gas) = with_storage_from_context::<MS, MQ, _, _>(ctx, |store| {
            Ok(store.get(non_existent_key).expect("error getting value"))
        })
        .unwrap();
        assert_eq!(value, None);
    }

    #[test]
    fn do_remove_fails_for_large_key() {
        let mut instance = make_instance();

        let key_ptr = write_data(&mut instance, &vec![26u8; 300 * 1024]);

        let ctx = instance.context_mut();
        leave_default_data(ctx);

        match do_remove::<MS, MQ>(ctx, key_ptr).unwrap_err() {
            VmError::RegionLengthTooBig {
                length, max_length, ..
            } => {
                assert_eq!(length, 300 * 1024);
                assert_eq!(max_length, MAX_LENGTH_DB_KEY);
            }
            err => panic!("unexpected error: {:?}", err),
        };
    }

    #[test]
    fn do_remove_is_prohibited_in_readonly_contexts() {
        let mut instance = make_instance();

        let key_ptr = write_data(&mut instance, b"a storage key");

        let ctx = instance.context_mut();
        leave_default_data(ctx);
        set_storage_readonly::<MS, MQ>(ctx, true);

        let result = do_remove::<MS, MQ>(ctx, key_ptr);
        match result.unwrap_err() {
            VmError::WriteAccessDenied { .. } => {}
            e => panic!("Unexpected error: {:?}", e),
        }
    }

    #[test]
    fn do_canonicalize_address_works() {
        let mut instance = make_instance();

        let source_ptr = write_data(&mut instance, b"foo");
        let dest_ptr = create_empty(&mut instance, 8);

        let ctx = instance.context_mut();
        leave_default_data(ctx);

        let api = MockApi::new(8);
        let result = do_canonicalize_address(api, ctx, source_ptr, dest_ptr);
        assert_eq!(result.unwrap(), errors::NONE);
        assert_eq!(force_read(ctx, dest_ptr), b"foo\0\0\0\0\0");
    }

    #[test]
    fn do_canonicalize_address_fails_for_invalid_input() {
        let mut instance = make_instance();

        let source_ptr1 = write_data(&mut instance, b"fo\x80o"); // invalid UTF-8 (fo�o)
        let source_ptr2 = write_data(&mut instance, b""); // empty
        let source_ptr3 = write_data(&mut instance, b"addressexceedingaddressspace"); // too long
        let dest_ptr = create_empty(&mut instance, 8);

        let ctx = instance.context_mut();
        leave_default_data(ctx);
        let api = MockApi::new(8);

        let result = do_canonicalize_address(api, ctx, source_ptr1, dest_ptr);
        assert_eq!(result.unwrap(), errors::canonicalize::INVALID_INPUT);

        // TODO: would be nice if do_canonicalize_address could differentiate between different errors
        // from Api.canonical_address and return INVALID_INPUT for those cases as well.
        let result = do_canonicalize_address(api, ctx, source_ptr2, dest_ptr);
        match result.unwrap_err() {
            VmError::FfiErr {
                source: FfiError::Other { .. },
            } => {}
            err => panic!("Incorrect error returned: {:?}", err),
        };

        let result = do_canonicalize_address(api, ctx, source_ptr3, dest_ptr);
        match result.unwrap_err() {
            VmError::FfiErr {
                source: FfiError::Other { .. },
            } => {}
            err => panic!("Incorrect error returned: {:?}", err),
        };
    }

    #[test]
    fn do_canonicalize_address_fails_for_large_inputs() {
        let mut instance = make_instance();

        let source_ptr = write_data(&mut instance, &vec![61; 100]);
        let dest_ptr = create_empty(&mut instance, 8);

        let ctx = instance.context_mut();
        leave_default_data(ctx);

        let api = MockApi::new(8);
        let result = do_canonicalize_address(api, ctx, source_ptr, dest_ptr);
        assert_eq!(result.unwrap(), errors::REGION_READ_LENGTH_TOO_BIG);
    }

    #[test]
    fn do_canonicalize_address_fails_for_small_destination_region() {
        let mut instance = make_instance();

        let source_ptr = write_data(&mut instance, b"foo");
        let dest_ptr = create_empty(&mut instance, 7);

        let ctx = instance.context_mut();
        leave_default_data(ctx);

        let api = MockApi::new(8);
        let result = do_canonicalize_address(api, ctx, source_ptr, dest_ptr);
        assert_eq!(result.unwrap(), errors::REGION_WRITE_TOO_SMALL);
    }

    #[test]
    fn do_humanize_address_works() {
        let mut instance = make_instance();

        let source_ptr = write_data(&mut instance, b"foo\0\0\0\0\0");
        let dest_ptr = create_empty(&mut instance, 50);

        let ctx = instance.context_mut();
        leave_default_data(ctx);

        let api = MockApi::new(8);
        let result = do_humanize_address(api, ctx, source_ptr, dest_ptr);
        assert_eq!(result.unwrap(), errors::NONE);
        assert_eq!(force_read(ctx, dest_ptr), b"foo");
    }

    #[test]
    fn do_humanize_address_fails_for_invalid_canonical_length() {
        let mut instance = make_instance();

        let source_ptr = write_data(&mut instance, b"foo\0\0");
        let dest_ptr = create_empty(&mut instance, 50);

        let ctx = instance.context_mut();
        leave_default_data(ctx);

        let api = MockApi::new(8);
        let result = do_humanize_address(api, ctx, source_ptr, dest_ptr);
        match result.unwrap_err() {
            VmError::FfiErr {
                source: FfiError::Other { .. },
            } => {}
            err => panic!("Incorrect error returned: {:?}", err),
        };
    }

    #[test]
    fn do_humanize_address_fails_for_input_too_long() {
        let mut instance = make_instance();

        let source_ptr = write_data(&mut instance, &vec![61; 33]);
        let dest_ptr = create_empty(&mut instance, 50);

        let ctx = instance.context_mut();
        leave_default_data(ctx);

        let api = MockApi::new(8);
        let result = do_humanize_address(api, ctx, source_ptr, dest_ptr);
        assert_eq!(result.unwrap(), errors::REGION_READ_LENGTH_TOO_BIG);
    }

    #[test]
    fn do_humanize_address_fails_for_destination_region_too_small() {
        let mut instance = make_instance();

        let source_ptr = write_data(&mut instance, b"foo\0\0\0\0\0");
        let dest_ptr = create_empty(&mut instance, 2);

        let ctx = instance.context_mut();
        leave_default_data(ctx);

        let api = MockApi::new(8);
        let result = do_humanize_address(api, ctx, source_ptr, dest_ptr);
        assert_eq!(result.unwrap(), errors::REGION_WRITE_TOO_SMALL);
    }

    #[test]
    fn do_query_chain_works() {
        let mut instance = make_instance();

        let request: QueryRequest<Never> = QueryRequest::Bank(BankQuery::AllBalances {
            address: HumanAddr::from(INIT_ADDR),
        });
        let request_data = cosmwasm_std::to_vec(&request).unwrap();
        let request_ptr = write_data(&mut instance, &request_data);

        let ctx = instance.context_mut();
        leave_default_data(ctx);

        let response_ptr = do_query_chain::<MS, MQ>(ctx, request_ptr).unwrap();
        let response = force_read(ctx, response_ptr);

        let query_result: cosmwasm_std::QuerierResult =
            cosmwasm_std::from_slice(&response).unwrap();
        let query_result_inner = query_result.unwrap();
        let query_result_inner_inner = query_result_inner.unwrap();
        let parsed_again: AllBalanceResponse = from_binary(&query_result_inner_inner).unwrap();
        assert_eq!(parsed_again.amount, coins(INIT_AMOUNT, INIT_DENOM));
    }

    #[test]
    fn do_query_chain_fails_for_broken_request() {
        let mut instance = make_instance();

        let request = b"Not valid JSON for sure";
        let request_ptr = write_data(&mut instance, request);

        let ctx = instance.context_mut();
        leave_default_data(ctx);

        let response_ptr = do_query_chain::<MS, MQ>(ctx, request_ptr).unwrap();
        let response = force_read(ctx, response_ptr);

        let query_result: cosmwasm_std::QuerierResult =
            cosmwasm_std::from_slice(&response).unwrap();
        match query_result {
            Ok(_) => panic!("This must not succeed"),
            Err(SystemError::InvalidRequest { request: err, .. }) => {
                assert_eq!(err.as_slice(), request)
            }
            Err(error) => panic!("Unexpeted error: {:?}", error),
        }
    }

    #[test]
    fn do_query_chain_fails_for_missing_contract() {
        let mut instance = make_instance();

        let request: QueryRequest<Never> = QueryRequest::Wasm(WasmQuery::Smart {
            contract_addr: HumanAddr::from("non-existent"),
            msg: Binary::from(b"{}" as &[u8]),
        });
        let request_data = cosmwasm_std::to_vec(&request).unwrap();
        let request_ptr = write_data(&mut instance, &request_data);

        let ctx = instance.context_mut();
        leave_default_data(ctx);

        let response_ptr = do_query_chain::<MS, MQ>(ctx, request_ptr).unwrap();
        let response = force_read(ctx, response_ptr);

        let query_result: cosmwasm_std::QuerierResult =
            cosmwasm_std::from_slice(&response).unwrap();
        match query_result {
            Ok(_) => panic!("This must not succeed"),
            Err(SystemError::NoSuchContract { addr }) => {
                assert_eq!(addr, HumanAddr::from("non-existent"))
            }
            Err(error) => panic!("Unexpeted error: {:?}", error),
        }
    }

    #[test]
    #[cfg(feature = "iterator")]
    fn do_scan_unbound_works() {
        let mut instance = make_instance();
        let ctx = instance.context_mut();
        leave_default_data(ctx);

        // set up iterator over all space
        let id = to_u32(do_scan::<MS, MQ>(ctx, 0, 0, Order::Ascending.into()).unwrap())
            .expect("ID must not be negative");
        assert_eq!(1, id);

        let item =
            with_iterator_from_context::<MS, MQ, _, _>(ctx, id, |iter| Ok(iter.next())).unwrap();
        assert_eq!(item.unwrap().unwrap().0, (KEY1.to_vec(), VALUE1.to_vec()));

        let item =
            with_iterator_from_context::<MS, MQ, _, _>(ctx, id, |iter| Ok(iter.next())).unwrap();
        assert_eq!(item.unwrap().unwrap().0, (KEY2.to_vec(), VALUE2.to_vec()));

        let item =
            with_iterator_from_context::<MS, MQ, _, _>(ctx, id, |iter| Ok(iter.next())).unwrap();
        assert!(item.is_none());
    }

    #[test]
    #[cfg(feature = "iterator")]
    fn do_scan_unbound_descending_works() {
        let mut instance = make_instance();
        let ctx = instance.context_mut();
        leave_default_data(ctx);

        // set up iterator over all space
        let id = to_u32(do_scan::<MS, MQ>(ctx, 0, 0, Order::Descending.into()).unwrap())
            .expect("ID must not be negative");
        assert_eq!(1, id);

        let item =
            with_iterator_from_context::<MS, MQ, _, _>(ctx, id, |iter| Ok(iter.next())).unwrap();
        assert_eq!(item.unwrap().unwrap().0, (KEY2.to_vec(), VALUE2.to_vec()));

        let item =
            with_iterator_from_context::<MS, MQ, _, _>(ctx, id, |iter| Ok(iter.next())).unwrap();
        assert_eq!(item.unwrap().unwrap().0, (KEY1.to_vec(), VALUE1.to_vec()));

        let item =
            with_iterator_from_context::<MS, MQ, _, _>(ctx, id, |iter| Ok(iter.next())).unwrap();
        assert!(item.is_none());
    }

    #[test]
    #[cfg(feature = "iterator")]
    fn do_scan_bound_works() {
        let mut instance = make_instance();

        let start = write_data(&mut instance, b"anna");
        let end = write_data(&mut instance, b"bert");

        let ctx = instance.context_mut();
        leave_default_data(ctx);

        let id = to_u32(do_scan::<MS, MQ>(ctx, start, end, Order::Ascending.into()).unwrap())
            .expect("ID must not be negative");

        let item =
            with_iterator_from_context::<MS, MQ, _, _>(ctx, id, |iter| Ok(iter.next())).unwrap();
        assert_eq!(item.unwrap().unwrap().0, (KEY1.to_vec(), VALUE1.to_vec()));

        let item =
            with_iterator_from_context::<MS, MQ, _, _>(ctx, id, |iter| Ok(iter.next())).unwrap();
        assert!(item.is_none());
    }

    #[test]
    #[cfg(feature = "iterator")]
    fn do_scan_multiple_iterators() {
        let mut instance = make_instance();
        let ctx = instance.context_mut();
        leave_default_data(ctx);

        // unbounded, ascending and descending
        let id1 = to_u32(do_scan::<MS, MQ>(ctx, 0, 0, Order::Ascending.into()).unwrap())
            .expect("ID must not be negative");
        let id2 = to_u32(do_scan::<MS, MQ>(ctx, 0, 0, Order::Descending.into()).unwrap())
            .expect("ID must not be negative");
        assert_eq!(id1, 1);
        assert_eq!(id2, 2);

        // first item, first iterator
        let item =
            with_iterator_from_context::<MS, MQ, _, _>(ctx, id1, |iter| Ok(iter.next())).unwrap();
        assert_eq!(item.unwrap().unwrap().0, (KEY1.to_vec(), VALUE1.to_vec()));

        // second item, first iterator
        let item =
            with_iterator_from_context::<MS, MQ, _, _>(ctx, id1, |iter| Ok(iter.next())).unwrap();
        assert_eq!(item.unwrap().unwrap().0, (KEY2.to_vec(), VALUE2.to_vec()));

        // first item, second iterator
        let item =
            with_iterator_from_context::<MS, MQ, _, _>(ctx, id2, |iter| Ok(iter.next())).unwrap();
        assert_eq!(item.unwrap().unwrap().0, (KEY2.to_vec(), VALUE2.to_vec()));

        // end, first iterator
        let item =
            with_iterator_from_context::<MS, MQ, _, _>(ctx, id1, |iter| Ok(iter.next())).unwrap();
        assert!(item.is_none());

        // second item, second iterator
        let item =
            with_iterator_from_context::<MS, MQ, _, _>(ctx, id2, |iter| Ok(iter.next())).unwrap();
        assert_eq!(item.unwrap().unwrap().0, (KEY1.to_vec(), VALUE1.to_vec()));
    }

    #[test]
    #[cfg(feature = "iterator")]
    fn do_next_works() {
        let mut instance = make_instance();

        let ctx = instance.context_mut();
        leave_default_data(ctx);

        let id = to_u32(do_scan::<MS, MQ>(ctx, 0, 0, Order::Ascending.into()).unwrap())
            .expect("ID must not be negative");

        // Entry 1
        let kv_region_ptr = do_next::<MS, MQ>(ctx, id).unwrap();
        assert_eq!(
            force_read(ctx, kv_region_ptr),
            [VALUE1, KEY1, b"\0\0\0\x03"].concat()
        );

        // Entry 2
        let kv_region_ptr = do_next::<MS, MQ>(ctx, id).unwrap();
        assert_eq!(
            force_read(ctx, kv_region_ptr),
            [VALUE2, KEY2, b"\0\0\0\x04"].concat()
        );

        // End
        let kv_region_ptr = do_next::<MS, MQ>(ctx, id).unwrap();
        assert_eq!(force_read(ctx, kv_region_ptr), b"\0\0\0\0");
        // API makes no guarantees for value_ptr in this case
    }

    #[test]
    #[cfg(feature = "iterator")]
    fn do_next_fails_for_non_existent_id() {
        let mut instance = make_instance();

        let ctx = instance.context_mut();
        leave_default_data(ctx);

        let non_existent_id = 42u32;
        let result = do_next::<MS, MQ>(ctx, non_existent_id);
        match result.unwrap_err() {
            VmError::IteratorDoesNotExist { id, .. } => assert_eq!(id, non_existent_id),
            e => panic!("Unexpected error: {:?}", e),
        }
    }
}<|MERGE_RESOLUTION|>--- conflicted
+++ resolved
@@ -337,14 +337,11 @@
             },
         };
         let mut instance = Box::from(module.instantiate(&import_obj).unwrap());
-<<<<<<< HEAD
 
         let instance_ptr = NonNull::from(instance.as_ref());
         set_wasmer_instance::<MS, MQ>(instance.context_mut(), Some(instance_ptr));
-
-=======
         set_storage_readonly::<MS, MQ>(instance.context_mut(), false);
->>>>>>> fd7a55f1
+
         instance
     }
 
