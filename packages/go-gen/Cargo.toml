[package]
name = "go-gen"
authors = ["Christoph Otter <chris@confio.gmbh>"]
version = "0.1.0"
edition = "2021"
publish = false

[package.metadata.release]
release = false

[dependencies]
<<<<<<< HEAD
cosmwasm-std = { version = "3.0.1", features = ["cosmwasm_3_0", "staking", "stargate"] }
cosmwasm-schema = { version = "3.0.1" }
=======
cosmwasm-std = { workspace = true, default-features = true, features = ["cosmwasm_3_0", "staking", "stargate"] }
cosmwasm-schema = { workspace = true }
>>>>>>> fcfbf7e0
anyhow = "1"
indenter = "0.3.3"
schemars = { workspace = true }
heck = "0.5.0"<|MERGE_RESOLUTION|>--- conflicted
+++ resolved
@@ -9,13 +9,8 @@
 release = false
 
 [dependencies]
-<<<<<<< HEAD
-cosmwasm-std = { version = "3.0.1", features = ["cosmwasm_3_0", "staking", "stargate"] }
-cosmwasm-schema = { version = "3.0.1" }
-=======
 cosmwasm-std = { workspace = true, default-features = true, features = ["cosmwasm_3_0", "staking", "stargate"] }
 cosmwasm-schema = { workspace = true }
->>>>>>> fcfbf7e0
 anyhow = "1"
 indenter = "0.3.3"
 schemars = { workspace = true }
