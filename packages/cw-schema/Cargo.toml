[package]
name = "cw-schema"
version = { workspace = true }
authors = ["Aumetra Weisman <aumetra@cryptolab.net>"]
edition = "2021"
description = "A dependency for CosmWasm contracts to generate schema files for their messages."
repository = "https://github.com/CosmWasm/cosmwasm/tree/main/packages/cw-schema"
license = "Apache-2.0"

[dependencies]
<<<<<<< HEAD
cw-schema-derive = { version = "3.0.1" }
=======
cw-schema-derive = { workspace = true }
>>>>>>> fcfbf7e0
indexmap = { version = "2.3.0", default-features = false }
schemars = { version = "1.0.4", optional = true }
serde = { version = "1.0.204", features = ["derive"] }
serde_with = { version = "3.9.0", default-features = false, features = ["macros"] }
siphasher = { version = "1.0.1", default-features = false }
typeid = "1.0.3"

[dev-dependencies]
insta = { version = "1.39.0", features = ["json"] }
pretty_assertions = "1.4.0"
serde_json = "1.0.120"

[features]
default = ["std"]
std = ["dep:schemars"]<|MERGE_RESOLUTION|>--- conflicted
+++ resolved
@@ -8,11 +8,7 @@
 license = "Apache-2.0"
 
 [dependencies]
-<<<<<<< HEAD
-cw-schema-derive = { version = "3.0.1" }
-=======
 cw-schema-derive = { workspace = true }
->>>>>>> fcfbf7e0
 indexmap = { version = "2.3.0", default-features = false }
 schemars = { version = "1.0.4", optional = true }
 serde = { version = "1.0.204", features = ["derive"] }
